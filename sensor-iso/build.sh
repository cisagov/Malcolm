#!/bin/bash

IMAGE_NAME=hedgehog
IMAGE_PUBLISHER=cisagov
IMAGE_VERSION=1.0.0
IMAGE_DISTRIBUTION=bullseye

BUILD_ERROR_CODE=1

if [ "$(id -u)" != "0" ]; then
   echo "This script must be run as root" 1>&2
   exit $BUILD_ERROR_CODE
fi

set -e

RUN_PATH="$(pwd)"
SCRIPT_PATH="$( cd -P "$( dirname "${BASH_SOURCE[0]}" )" && pwd )"
pushd "$SCRIPT_PATH" >/dev/null 2>&1

WORKDIR="$(mktemp -d -t hedgehog-XXXXXX)"

function cleanup {
  # unmount any chroot stuff left behind after an error
  (umount -f $(mount | grep chroot | cut -d ' ' -f 3) >/dev/null 2>&1) && sleep 5

  # clean up the temporary build directory
  if ! rm -rf "$WORKDIR"; then
    echo "Failed to remove temporary directory '$WORKDIR'"
    exit $BUILD_ERROR_CODE
  fi
}

if [ -d "$WORKDIR" ]; then
  # ensure that if we "grabbed a lock", we release it (works for clean exit, SIGTERM, and SIGINT/Ctrl-C)
  trap "cleanup" EXIT

  pushd "$WORKDIR" >/dev/null 2>&1
  mkdir -p ./output "./work/$IMAGE_NAME-Live-Build"
  pushd "./work/$IMAGE_NAME-Live-Build" >/dev/null 2>&1
  rsync -a "$SCRIPT_PATH/config" .

  mkdir -p ./config/packages.chroot/

  chown -R root:root *

  if [[ -f "$SCRIPT_PATH/shared/version.txt" ]]; then
    SHARED_IMAGE_VERSION="$(cat "$SCRIPT_PATH/shared/version.txt" | head -n 1)"
    [[ -n $SHARED_IMAGE_VERSION ]] && IMAGE_VERSION="$SHARED_IMAGE_VERSION"
  fi

  # configure installation options
  sed -i "s@^\(title-text[[:space:]]*:\).*@\1 \"Hedgehog Linux $IMAGE_VERSION $(date +'%Y-%m-%d %H:%M:%S')\"@g" ./config/bootloaders/grub-pc/live-theme/theme.txt
  cp ./config/includes.binary/install/preseed_multipar.cfg ./config/includes.binary/install/preseed_multipar_crypto.cfg
  cp ./config/includes.binary/install/preseed_base.cfg ./config/includes.binary/install/preseed_minimal.cfg
  sed -i "s@\(partman-auto/method[[:space:]]*string[[:space:]]*\)lvm@\1crypto@g" ./config/includes.binary/install/preseed_multipar_crypto.cfg
  sed -i "s@\(/etc/capture_storage_format\)@\1.crypt@g" ./config/includes.binary/install/preseed_multipar_crypto.cfg
  sed -i "s@\(/etc/capture_storage_format\)@\1.none@g" ./config/includes.binary/install/preseed_minimal.cfg

  # create a hook for installing Python packages required by interface
  if [ -f "$SCRIPT_PATH/interface/requirements.txt" ]; then
    echo "#!/bin/sh" >> ./config/hooks/normal/0168-pip-sensor-interface-installs.hook.chroot
    echo "export LC_ALL=C.UTF-8" >> ./config/hooks/normal/0168-pip-sensor-interface-installs.hook.chroot
    echo "export LANG=C.UTF-8" >> ./config/hooks/normal/0168-pip-sensor-interface-installs.hook.chroot
    echo -n "pip3 install --system --no-compile --no-cache-dir --force-reinstall --upgrade" >> ./config/hooks/normal/0168-pip-sensor-interface-installs.hook.chroot
    while read LINE; do
      echo -n -e " \\\\\n  $LINE" >> ./config/hooks/normal/0168-pip-sensor-interface-installs.hook.chroot
    done <"$SCRIPT_PATH/interface/requirements.txt"
    echo "" >> ./config/hooks/normal/0168-pip-sensor-interface-installs.hook.chroot
    chmod +x ./config/hooks/normal/0168-pip-sensor-interface-installs.hook.chroot
  fi

  # make sure we install the firmwares, etc.
  for PKG in firmware-linux \
             firmware-linux-free \
             firmware-linux-nonfree \
             firmware-misc-nonfree \
             firmware-amd-graphics \
             firmware-iwlwifi \
             firmware-atheros \
             linux-headers-amd64; do
    echo "$PKG" >> ./config/package-lists/firmwares.list.chroot
  done

  mkdir -p ./config/includes.chroot/opt/hedgehog_install_artifacts

  # copy the interface code into place for the resultant image
  mkdir -p ./config/includes.chroot/opt
  rsync -a "$SCRIPT_PATH/interface/" ./config/includes.chroot/opt/sensor/
  chown -R root:root ./config/includes.chroot/opt/sensor/
  rm -rf ./config/includes.chroot/opt/sensor/.git ./config/includes.chroot/opt/sensor/HedgehogLinux.md ./config/includes.chroot/opt/sensor/requirements.txt ./config/includes.chroot/opt/sensor/setup.py
  sed -i "s@/home/sensor/sensor_interface@/opt/sensor@g" ./config/includes.chroot/opt/sensor/kiosk.service
  # replace capture interface for now, it'll need to be automatically detected/configured on boot
  sed -i "s/CAPTURE_INTERFACE=.*/CAPTURE_INTERFACE=xxxx/g" ./config/includes.chroot/opt/sensor/sensor_ctl/control_vars.conf

  # copy shared scripts
  rsync -a "$SCRIPT_PATH/shared/bin/" ./config/includes.chroot/usr/local/bin/
  chown -R root:root ./config/includes.chroot/usr/local/bin/

  # write out some version stuff specific to this installation version
<<<<<<< HEAD
  echo "BUILD_ID=\"$(date +'%Y-%m-%d')-${IMAGE_VERSION}\""               > ./config/includes.chroot/opt/sensor/.os-info
  echo "VARIANT=\"Hedgehog Linux (Sensor) v${IMAGE_VERSION}\""          >> ./config/includes.chroot/opt/sensor/.os-info
  echo "VARIANT_ID=\"hedgehog-sensor\""                                 >> ./config/includes.chroot/opt/sensor/.os-info
  echo "ID_LIKE=\"debian\""                                             >> ./config/includes.chroot/opt/sensor/.os-info
  echo "HOME_URL=\"https://malcolm.fyi\""                               >> ./config/includes.chroot/opt/sensor/.os-info
  echo "DOCUMENTATION_URL=\"https://malcolm.fyi/hedgehog/\""            >> ./config/includes.chroot/opt/sensor/.os-info
  echo "SUPPORT_URL=\"https://github.com/cisagov\""                    >> ./config/includes.chroot/opt/sensor/.os-info
  echo "BUG_REPORT_URL=\"https://github.com/cisagov/malcolm/issues\""  >> ./config/includes.chroot/opt/sensor/.os-info
=======
  echo "BUILD_ID=\"$(date +'%Y-%m-%d')-${IMAGE_VERSION}\""                         > ./config/includes.chroot/opt/sensor/.os-info
  echo "VARIANT=\"Hedgehog Linux (Sensor) v${IMAGE_VERSION}\""                    >> ./config/includes.chroot/opt/sensor/.os-info
  echo "VARIANT_ID=\"hedgehog-sensor\""                                           >> ./config/includes.chroot/opt/sensor/.os-info
  echo "ID_LIKE=\"debian\""                                                       >> ./config/includes.chroot/opt/sensor/.os-info
  echo "HOME_URL=\"https://malcolm.fyi\""                                         >> ./config/includes.chroot/opt/sensor/.os-info
  echo "DOCUMENTATION_URL=\"https://malcolm.fyi/hedgehog/\""                      >> ./config/includes.chroot/opt/sensor/.os-info
  echo "SUPPORT_URL=\"https://github.com/${IMAGE_PUBLISHER}\""                    >> ./config/includes.chroot/opt/sensor/.os-info
  echo "BUG_REPORT_URL=\"https://github.com/${IMAGE_PUBLISHER}/malcolm/issues\""  >> ./config/includes.chroot/opt/sensor/.os-info
>>>>>>> f1c378ff

  # grab maxmind geoip database files, iana ipv4 address ranges, wireshark oui lists, etc.
  mkdir -p "$SCRIPT_PATH/arkime/etc"
  pushd "$SCRIPT_PATH/arkime/etc"
  MAXMIND_GEOIP_DB_LICENSE_KEY=""
  if [[ -f "$SCRIPT_PATH/shared/maxmind_license.txt" ]]; then
    MAXMIND_GEOIP_DB_LICENSE_KEY="$(cat "$SCRIPT_PATH/shared/maxmind_license.txt" | head -n 1)"
    if [[ ${#MAXMIND_GEOIP_DB_LICENSE_KEY} -gt 1 ]]; then
      for DB in ASN Country City; do
        curl -s -S -L -o "GeoLite2-$DB.mmdb.tar.gz" "https://download.maxmind.com/app/geoip_download?edition_id=GeoLite2-$DB&license_key=$MAXMIND_GEOIP_DB_LICENSE_KEY&suffix=tar.gz"
        tar xvf "GeoLite2-$DB.mmdb.tar.gz" --wildcards --no-anchored '*.mmdb' --strip=1 --no-same-owner
        rm -f "GeoLite2-$DB.mmdb.tar.gz"
      done
    fi
  fi
  curl -s -S -L -o ipv4-address-space.csv "https://www.iana.org/assignments/ipv4-address-space/ipv4-address-space.csv"
  curl -s -S -L -o oui.txt "https://raw.githubusercontent.com/wireshark/wireshark/master/manuf"
  popd >/dev/null 2>&1

  # clone and build Arkime .deb package in its own clean environment (rather than in hooks/)
  rsync -a "$SCRIPT_PATH"/shared/arkime_patch "$SCRIPT_PATH"/arkime/arkime_patch
  bash "$SCRIPT_PATH/arkime/build-docker-image.sh"
  docker run --rm -v "$SCRIPT_PATH"/arkime:/build arkime-build:latest -o /build
  cp "$SCRIPT_PATH/arkime"/*.deb ./config/includes.chroot/opt/hedgehog_install_artifacts/
  mv "$SCRIPT_PATH/arkime"/*.deb ./config/packages.chroot/

  # clone and build custom protologbeat from github for logging temperature, etc.
  mkdir -p ./config/includes.chroot/usr/local/bin/
  bash "$SCRIPT_PATH/beats/build-docker-image.sh"
  bash "$SCRIPT_PATH/beats/beat-build.sh" -b "https://github.com/mmguero-dev/protologbeat" -t "main"
  cp github.com_mmguero-dev_protologbeat/protologbeat ./config/includes.chroot/opt/hedgehog_install_artifacts/
  mv github.com_mmguero-dev_protologbeat/protologbeat ./config/includes.chroot/usr/local/bin

  # format and copy documentation
  pushd "$SCRIPT_PATH/"
  pushd ./docs/images
  ls -1 *.png | xargs -n 1 bash -c 'convert "$0" "${0%.*}.jpg"'
  popd >/dev/null 2>&1
  cp README.md HedgehogLinux.jpg.md
  sed -i "s/.png/.jpg/g" HedgehogLinux.jpg.md
  sed -i "s@/docs/logo/@/docs/images/@g" HedgehogLinux.jpg.md
  sed -i "s/^# Hedgehog Linux$//" HedgehogLinux.jpg.md
  pandoc -s --self-contained --metadata title="Hedgehog Linux" --css doc.css -o HedgehogLinux.html HedgehogLinux.jpg.md
  rm -f HedgehogLinux.jpg.md
  popd >/dev/null 2>&1
  mkdir -p ./config/includes.chroot/usr/share/doc/hedgehog
  cp "$SCRIPT_PATH/"*.html ./config/includes.chroot/usr/share/doc/hedgehog/
  mkdir -p ./config/includes.chroot/usr/share/fonts/truetype/ubuntu/ ./config/includes.chroot/usr/share/images/hedgehog/ ./config/includes.chroot/usr/share/images/desktop-base/
  cp "$SCRIPT_PATH/docs/logo/"*.png ./config/includes.chroot/usr/share/images/hedgehog/
  ln -r -s ./config/includes.chroot/usr/share/images/hedgehog/*wallpaper*.png ./config/includes.chroot/usr/share/images/desktop-base/
  find "$SCRIPT_PATH/docs/logo/font" -type f -name "*.ttf" -exec cp "{}" ./config/includes.chroot/usr/share/fonts/truetype/ubuntu/ \;

  mkdir -p ./config/includes.installer
  cp -v ./config/includes.binary/install/* ./config/includes.installer/
  cp -v ./config/includes.chroot/usr/local/bin/preseed_partman_determine_disk.sh ./config/includes.installer/

  lb config \
    --apt-indices false \
    --apt-options "--yes --allow-downgrades --allow-remove-essential --allow-change-held-packages -oAcquire::Check-Valid-Until=false" \
    --apt-secure true \
    --apt-source-archives false \
    --architectures amd64 \
    --archive-areas 'main contrib non-free' \
    --backports true \
    --binary-images iso-hybrid \
    --bootappend-install "auto=true locales=en_US.UTF-8 keyboard-layouts=us" \
    --bootappend-live "boot=live components username=sensor nosplash random.trust_cpu=on elevator=deadline cgroup_enable=memory swapaccount=1 cgroup.memory=nokmem systemd.unified_cgroup_hierarchy=1" \
    --chroot-filesystem squashfs \
    --debian-installer live \
    --debian-installer-distribution $IMAGE_DISTRIBUTION \
    --debian-installer-gui false \
    --debootstrap-options "--include=apt-transport-https,bc,ca-certificates,gnupg,debian-archive-keyring,fasttrack-archive-keyring,jq,openssl --no-merged-usr" \
    --distribution $IMAGE_DISTRIBUTION \
    --image-name "$IMAGE_NAME" \
    --iso-application "$IMAGE_NAME" \
    --iso-publisher "$IMAGE_PUBLISHER" \
    --iso-volume "$IMAGE_NAME $(date +'%Y-%m-%d %H:%M:%S')" \
    --linux-flavours "amd64:amd64" \
    --linux-packages "linux-image linux-headers" \
    --memtest none \
    --parent-archive-areas 'main contrib non-free' \
    --parent-debian-installer-distribution $IMAGE_DISTRIBUTION \
    --parent-distribution $IMAGE_DISTRIBUTION \
    --security true \
    --source false \
    --updates true

  lb build 2>&1 | tee "$WORKDIR/output/$IMAGE_NAME-$IMAGE_VERSION-build.log"
  if [ -f "$IMAGE_NAME-amd64.hybrid.iso" ]; then
    mv "$IMAGE_NAME-amd64.hybrid.iso" "$RUN_PATH/$IMAGE_NAME-$IMAGE_VERSION.iso" && \
      echo "Finished, created \"$RUN_PATH/$IMAGE_NAME-$IMAGE_VERSION.iso\""
    BUILD_ERROR_CODE=0
  else
    echo "Error creating ISO, see log file"
    BUILD_ERROR_CODE=2
  fi
  mv "$WORKDIR/output/$IMAGE_NAME-$IMAGE_VERSION-build.log" "$RUN_PATH/"

  popd >/dev/null 2>&1
  popd >/dev/null 2>&1

else
  echo "Unable to create temporary directory \"$WORKDIR\""
fi

popd  >/dev/null 2>&1

exit $BUILD_ERROR_CODE<|MERGE_RESOLUTION|>--- conflicted
+++ resolved
@@ -98,16 +98,6 @@
   chown -R root:root ./config/includes.chroot/usr/local/bin/
 
   # write out some version stuff specific to this installation version
-<<<<<<< HEAD
-  echo "BUILD_ID=\"$(date +'%Y-%m-%d')-${IMAGE_VERSION}\""               > ./config/includes.chroot/opt/sensor/.os-info
-  echo "VARIANT=\"Hedgehog Linux (Sensor) v${IMAGE_VERSION}\""          >> ./config/includes.chroot/opt/sensor/.os-info
-  echo "VARIANT_ID=\"hedgehog-sensor\""                                 >> ./config/includes.chroot/opt/sensor/.os-info
-  echo "ID_LIKE=\"debian\""                                             >> ./config/includes.chroot/opt/sensor/.os-info
-  echo "HOME_URL=\"https://malcolm.fyi\""                               >> ./config/includes.chroot/opt/sensor/.os-info
-  echo "DOCUMENTATION_URL=\"https://malcolm.fyi/hedgehog/\""            >> ./config/includes.chroot/opt/sensor/.os-info
-  echo "SUPPORT_URL=\"https://github.com/cisagov\""                    >> ./config/includes.chroot/opt/sensor/.os-info
-  echo "BUG_REPORT_URL=\"https://github.com/cisagov/malcolm/issues\""  >> ./config/includes.chroot/opt/sensor/.os-info
-=======
   echo "BUILD_ID=\"$(date +'%Y-%m-%d')-${IMAGE_VERSION}\""                         > ./config/includes.chroot/opt/sensor/.os-info
   echo "VARIANT=\"Hedgehog Linux (Sensor) v${IMAGE_VERSION}\""                    >> ./config/includes.chroot/opt/sensor/.os-info
   echo "VARIANT_ID=\"hedgehog-sensor\""                                           >> ./config/includes.chroot/opt/sensor/.os-info
@@ -116,7 +106,6 @@
   echo "DOCUMENTATION_URL=\"https://malcolm.fyi/hedgehog/\""                      >> ./config/includes.chroot/opt/sensor/.os-info
   echo "SUPPORT_URL=\"https://github.com/${IMAGE_PUBLISHER}\""                    >> ./config/includes.chroot/opt/sensor/.os-info
   echo "BUG_REPORT_URL=\"https://github.com/${IMAGE_PUBLISHER}/malcolm/issues\""  >> ./config/includes.chroot/opt/sensor/.os-info
->>>>>>> f1c378ff
 
   # grab maxmind geoip database files, iana ipv4 address ranges, wireshark oui lists, etc.
   mkdir -p "$SCRIPT_PATH/arkime/etc"
