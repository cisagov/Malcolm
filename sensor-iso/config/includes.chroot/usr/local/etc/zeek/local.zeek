--- conflicted
+++ resolved
@@ -13,19 +13,12 @@
 global disable_telnet = (getenv("ZEEK_DISABLE_TELNET") == "") ? F : T;
 global disable_track_all_assets = (getenv("ZEEK_DISABLE_TRACK_ALL_ASSETS") == "") ? F : T;
 
-<<<<<<< HEAD
-=======
 global disable_spicy_dhcp = (getenv("ZEEK_DISABLE_SPICY_DHCP") == "") ? F : T;
 global disable_spicy_dns = (getenv("ZEEK_DISABLE_SPICY_DNS") == "") ? F : T;
 global disable_spicy_http = (getenv("ZEEK_DISABLE_SPICY_HTTP") == "") ? F : T;
 global disable_spicy_openvpn = (getenv("ZEEK_DISABLE_SPICY_OPENVPN") == "") ? F : T;
 global disable_spicy_tftp = (getenv("ZEEK_DISABLE_SPICY_TFTP") == "") ? F : T;
 global disable_spicy_wireguard = (getenv("ZEEK_DISABLE_SPICY_WIREGUARD") == "") ? F : T;
-
-
->>>>>>> 6f0cb8d0
-# see ${ZEEK_DIR}/share/zeek/site/packages/spicy-analyzers/__load__.zeek
-# for similar global direcives for the spicy-analyzers parsers
 
 redef Broker::default_listen_address = "127.0.0.1";
 redef ignore_checksums = T;
