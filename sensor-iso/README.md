# Hedgehog Linux 
## Network Traffic Capture Appliance

![](./docs/logo/hedgehog-color-w-text.png)

Hedgehog Linux is a Debian-based operating system built to

* monitor network interfaces
* capture packets to PCAP files
* detect file transfers in network traffic and extract and scan those files for threats
* generate and forward Zeek logs, Arkime sessions and other information to [Malcolm](https://github.com/cisagov/Malcolm)

![sensor-iso-build-docker-wrap-push-ghcr](https://github.com/cisagov/Malcolm/workflows/sensor-iso-build-docker-wrap-push-ghcr/badge.svg)

### <a name="TableOfContents"></a>Table of Contents

* [Sensor installation](#Installation)
    - [Image boot options](#BootOptions)
    - [Installer](#Installer)
* [Boot](#Boot)
    - [Kiosk mode](#KioskMode)
* [Configuration](#Configuration)
    - [Interfaces, hostname, and time synchronization](#ConfigRoot)
        + [Hostname](#ConfigHostname)
        + [Interfaces](#ConfigIface)
        + [Time synchronization](#ConfigTime)
    - [Capture, forwarding, and autostart services](#ConfigUser)
        + [Capture](#ConfigCapture)
            * [Automatic file extraction and scanning](#ZeekFileExtraction)
        + [Forwarding](#ConfigForwarding)
            * [arkime-capture](#arkime-capture): Arkime session forwarding
            * [filebeat](#filebeat): Zeek and Suricata log forwarding
            * [miscbeat](#miscbeat): System metrics forwarding        
        + [Autostart services](#ConfigAutostart)
+ [Zeek Intelligence Framework](#ZeekIntel)
* [Appendix A - Generating the ISO](#ISOBuild)
* [Appendix B - Configuring SSH access](#ConfigSSH)
* [Appendix C - Troubleshooting](#Troubleshooting)
* [Appendix D - Hardening](#Hardening)
    - [STIG compliance exceptions](#STIGExceptions)
    - [CIS benchmark compliance exceptions](#CISExceptions)
    - [Hardening compliance issues - work in progress](#ComplianceWIP)
* [Appendix E - Upgrades](#UpgradePlan)
* [Copyright](#Footer)

# <a name="Installation"></a>Sensor installation

## <a name="BootOptions"></a>Image boot options

The Hedgehog Linux installation image, when provided on an optical disc, USB thumb drive, or other removable medium, can be used to install or reinstall the sensor software.

![Sensor installation image boot menu](./docs/images/boot_options.png)

The boot menu of the sensor installer image provides several options:

* **Live system** and **Live system (fully in RAM)** may also be used to run the sensor in a "live USB" mode without installing any software or making any persistent configuration changes on the sensor hardware.
* **Install Hedgehog Linux** and **Install Hedgehog Linux (encrypted)** are used to [install the sensor](#Installer) onto the current system. Both selections install the same operating system and sensor software, the only difference being that the **encrypted** option encrypts the hard disks with a password (provided in a subsequent step during installation) that must be provided each time the sensor boots. There is some CPU overhead involved in an encrypted installation, so it is recommended that encrypted installations only be used for mobile installations (eg., on a sensor that may be shipped or carried for an incident response) and that the unencrypted option be used for fixed sensors in secure environments.
* **Install Hedgehog Linux (advanced configuration)** allows you to configure installation fully using all of the [Debian installer](https://www.debian.org/releases/stable/amd64/) settings and should only be selected for advanced users who know what they're doing.
* **Rescue system** is included for debugging and/or system recovery and should not be needed in most cases.

## <a name="Installer"></a>Installer

The sensor installer is designed to require as little user input as possible. For this reason, there are NO user prompts and confirmations about partitioning and reformatting hard disks for use by the sensor. The  installer assumes that all non-removable storage media (eg., SSD, HDD, NVMe, etc.) are available for use and ⛔🆘😭💀 ***will partition and format them without warning*** 💀😭🆘⛔.

The installer will ask for a few pieces of information prior to installing the sensor operating system:

* **Root password** – a password for the privileged root account which is rarely needed (only during the configuration of the sensors network interfaces and setting the sensor host name)
* **User password** – a password for the non-privileged sensor account under which the various sensor capture and forwarding services run
* **Encryption password** (optional) – if the encrypted installation option was selected at boot time, the encryption password must be entered every time the sensor boots

Each of these passwords must be entered twice to ensure they were entered correctly.

![Example of the installer's password prompt](./docs/images/users_and_passwords.png)

After the passwords have been entered, the installer will proceed to format the system drive and install Hedgehog Linux.

![Installer progress](./docs/images/installer_progress.png)

At the end of the installation process, you will be prompted with a few self-explanatory yes/no questions:

* **Disable IPv6?**
* **Automatically login to the GUI session?**
* **Should the GUI session be locked due to inactivity?**
* **Display the [Standard Mandatory DoD Notice and Consent Banner](https://www.stigviewer.com/stig/application_security_and_development/2018-12-24/finding/V-69349)?** *(only applies when installed on U.S. government information systems)*

Following these prompts, the installer will reboot and Hedgehog Linux will boot.

# <a name="Boot"></a>Boot

Each time the sensor boots, a grub boot menu will be shown briefly, after which the sensor will proceed to load.

## <a name="KioskMode"></a>Kiosk mode

![Kiosk mode sensor menu: resource statistics](./docs/images/kiosk_mode_sensor_menu.png)

The sensor automatically logs in as the sensor user account and runs in **kiosk mode**, which is intended to show an at-a-glance view of the its resource utilization. Clicking the **☰** icon in allows you to switch between the resource statistics view and the services view.

![Kiosk mode sensor menu: services](./docs/images/kiosk_mode_services_menu.png)

The kiosk's services screen (designed with large clickable labels for small portable touch screens) can be used to start and stop essential services, get a status report of the currently running services, and clean all captured data from the sensor.

!["Clean Sensor" confirmation prompt before deleting sensor data](./docs/images/kiosk_mode_wipe_prompt.png)

!["Sensor Status" report from the kiosk services menu](./docs/images/kiosk_mode_status.png)

# <a name="Configuration"></a>Configuration

Kiosk mode can be exited by connecting an external USB keyboard and pressing **Alt+F4**, upon which the *sensor* user's desktop is shown.

![Sensor login session desktop](./docs/images/desktop.png)

Several icons are available in the top menu bar:

* **Terminal** - opens a command prompt in a terminal emulator
* **Browser** - opens a web browser
* **Kiosk** – returns the sensor to kiosk mode
* **README** – displays this document
* **Sensor status** – displays a list with the status of each sensor service
* **Configure capture and forwarding** – opens a dialog for configuring the sensor's capture and forwarding services, as well as specifying which services should autostart upon boot
* **Configure interfaces and hostname** – opens a dialog for configuring the sensor's network interfaces and setting the sensor's hostname
* **Restart sensor services** - stops and restarts all of the [autostart services](#ConfigAutostart)

## <a name="ConfigRoot"></a>Interfaces, hostname, and time synchronization

### <a name="ConfigHostname"></a>Hostname

The first step of sensor configuration is to configure the network interfaces and sensor hostname. Clicking the **Configure Interfaces and Hostname** toolbar icon (or, if you are at a command line prompt, running `configure-interfaces`) will prompt you for the root password you created during installation, after which the configuration welcome screen is shown. Select **Continue** to proceed.

You may next select whether to configure the network interfaces, hostname, or time synchronization.

![Selection to configure network interfaces, hostname, or time synchronization](./docs/images/root_config_mode.png)

Selecting **Hostname**, you will be presented with a summary of the current sensor identification information, after which you may specify a new sensor hostname.  This name will be used to tag all events forwarded from this sensor in the events' **host.name** field.

![Specifying a new sensor hostname](./docs/images/hostname_setting.png)

### <a name="ConfigIface"></a>Interfaces

Returning to the configuration mode selection, choose **Interface**. You will be prompted if you would like help identifying network interfaces. If you select **Yes**, you will be prompted to select a network interface, after which that interface's link LED will blink for 10 seconds to help you in its identification. This network interface identification aid will continue to prompt you to identify further network interfaces until you select **No**.

You will be presented with a list of interfaces to configure as the sensor management interface. This is the interface the sensor itself will use to communicate with the network in order to, for example, forward captured logs to an aggregate server. In order to do so, the management interface must be assigned an IP address. This is generally **not** the interface used for capturing data. Select the interface to which you wish to assign an IP address. The interfaces are listed by name and MAC address and the associated link speed is also displayed if it can be determined. For interfaces without a connected network cable, generally a `-1` will be displayed instead of the interface speed.

![Management interface selection](./docs/images/select_iface.png)

Depending on the configuration of your network, you may now specify how the management interface will be assigned an IP address. In order to communicate with an event aggregator over the management interface, either **static** or **dhcp** must be selected.

![Interface address source](./docs/images/iface_mode.png)

If you select static, you will be prompted to enter the IP address, netmask, and gateway to assign to the management interface.

![Static IP configuration](./docs/images/iface_static.png)

In either case, upon selecting **OK** the network interface will be brought down, configured, and brought back up, and the result of the operation will be displayed. You may choose **Quit** upon returning to the configuration tool's welcome screen.

### <a name="ConfigTime"></a>Time synchronization

Returning to the configuration mode selection, choose **Time Sync**. Here you can configure the sensor to keep its time synchronized with either an NTP server (using the NTP protocol) or a local [Malcolm](https://github.com/cisagov/Malcolm) aggregator or another HTTP/HTTPS server. On the next dialog, choose the time synchronization method you wish to configure.

![Time synchronization method](./docs/images/time_sync_mode.png)

If **htpdate** is selected, you will be prompted to enter the IP address or hostname and port of an HTTP/HTTPS server (for a Malcolm instance, port `9200` may be used) and the time synchronization check frequency in minutes. A test connection will be made to determine if the time can be retrieved from the server.

![*htpdate* configuration](./docs/images/htpdate_setup.png)

If *ntpdate* is selected, you will be prompted to enter the IP address or hostname of the NTP server.

![NTP configuration](./docs/images/ntp_host.png)

Upon configuring time synchronization, a "Time synchronization configured successfully!" message will be displayed, after which you will be returned to the welcome screen.

## <a name="ConfigUser"></a>Capture, forwarding, and autostart services

Clicking the **Configure Capture and Forwarding** toolbar icon (or, if you are at a command prompt, running `configure-capture`) will launch the configuration tool for capture and forwarding. The root password is not required as it was for the interface and hostname configuration, as sensor services are run under the non-privileged sensor account. Select **Continue** to proceed. You may select from a list of configuration options.

![Select configuration mode](./docs/images/capture_config_main.png)

### <a name="ConfigCapture"></a>Capture

Choose **Configure Capture** to configure parameters related to traffic capture and local analysis. You will be prompted if you would like help identifying network interfaces. If you select **Yes**, you will be prompted to select a network interface, after which that interface's link LED will blink for 10 seconds to help you in its identification. This network interface identification aid will continue to prompt you to identify further network interfaces until you select **No**.

You will be presented with a list of network interfaces and prompted to select one or more capture interfaces. An interface used to capture traffic is generally a different interface than the one selected previously as the management interface, and each capture interface should be connected to a network tap or span port for traffic monitoring. Capture interfaces are usually not assigned an IP address as they are only used to passively “listen” to the traffic on the wire. The interfaces are listed by name and MAC address and the associated link speed is also displayed if it can be determined. For interfaces without a connected network cable, generally a `-1` will be displayed instead of the interface speed.

![Select capture interfaces](./docs/images/capture_iface_select.png)

Upon choosing the capture interfaces and selecting OK, you may optionally provide a capture filter. This filter will be used to limit what traffic the PCAP service ([`tcpdump`](https://www.tcpdump.org/)) and the traffic analysis services ([`zeek`](https://www.zeek.org/) and [`suricata`](https://suricata.io/)) will see. Capture filters are specified using [Berkeley Packet Filter (BPF)](http://biot.com/capstats/bpf.html) syntax. Clicking **OK** will attempt to validate the capture filter, if specified, and will present a warning if the filter is invalid.

![Specify capture filters](./docs/images/capture_filter.png)

Next you must specify the paths where captured PCAP files and logs will be stored locally on the sensor. If the installation worked as expected, these paths should be prepopulated to reflect paths on the volumes formatted at install time for the purpose storing these artifacts. Usually these paths will exist on separate storage volumes. Enabling the PCAP and log pruning autostart services (see the section on autostart services below) will enable monitoring of these paths to ensure that their contents do not consume more than 90% of their respective volumes' space. Choose **OK** to continue.

![Specify capture paths](./docs/images/capture_paths.png)

#### <a name="ZeekFileExtraction"></a>Automatic file extraction and scanning

Hedgehog Linux can leverage Zeek's knowledge of network protocols to automatically detect file transfers and extract those files from network traffic as Zeek sees them.

To specify which files should be extracted, specify the Zeek file carving mode:

![Zeek file carving mode](./docs/images/zeek_file_carve_mode.png)

If you're not sure what to choose, either of **mapped (except common plain text files)** (if you want to carve and scan almost all files) or **interesting** (if you only want to carve and scan files with [mime types of common attack vectors](./interface/sensor_ctl/zeek/extractor_override.interesting.zeek)) is probably a good choice.

Next, specify which carved files to preserve (saved on the sensor under `/capture/bro/capture/extract_files/quarantine` by default). In order to not consume all of the sensor's available storage space, the oldest preserved files will be pruned along with the oldest Zeek logs as described below with **AUTOSTART_PRUNE_ZEEK** in the [autostart services](#ConfigAutostart) section.

You'll be prompted to specify which engine(s) to use to analyze extracted files. Extracted files can be examined through any of three methods:

![File scanners](./docs/images/zeek_file_carve_scanners.png)

* scanning files with [**ClamAV**](https://www.clamav.net/); to enable this method, select **ZEEK_FILE_SCAN_CLAMAV** when specifying scanners for Zeek-carved files
* submitting file hashes to [**VirusTotal**](https://www.virustotal.com/en/#search); to enable this method, select **ZEEK_FILE_SCAN_VTOT** when specifying scanners for Zeek-carved files, then manually edit `/opt/sensor/sensor_ctl/control_vars.conf` and specify your [VirusTotal API key](https://developers.virustotal.com/reference) in `VTOT_API2_KEY`
* scanning files with [**Yara**](https://github.com/VirusTotal/yara); to enable this method, select **ZEEK_FILE_SCAN_YARA** when specifying scanners for Zeek-carved files
* scanning portable executable (PE) files with [**Capa**](https://github.com/fireeye/capa); to enable this method, select **ZEEK_FILE_SCAN_CAPA** when specifying scanners for Zeek-carved files

Files which are flagged as potentially malicious will be logged as Zeek `signatures.log` entries, and can be viewed in the **Signatures** dashboard in [OpenSearch Dashboards](https://github.com/cisagov/Malcolm#DashboardsVisualizations) when forwarded to Malcolm.

![File quarantine](./docs/images/file_quarantine.png)

Finally, you will be presented with the list of configuration variables that will be used for capture, including the values which you have configured up to this point in this section. Upon choosing **OK** these values will be written back out to the sensor configuration file located at `/opt/sensor/sensor_ctl/control_vars.conf`. It is not recommended that you edit this file manually. After confirming these values, you will be presented with a confirmation that these settings have been written to the configuration file, and you will be returned to the welcome screen.

### <a name="ConfigForwarding"></a>Forwarding

Select **Configure Forwarding** to set up forwarding logs and statistics from the sensor to an aggregator server, such as [Malcolm](https://github.com/cisagov/Malcolm).

![Configure forwarders](./docs/images/forwarder_config.png)

There are five forwarder services used on the sensor, each for forwarding a different type of log or sensor metric.

<<<<<<< HEAD
### <a name="filebeat"></a>filebeat: Zeek and Suricata log forwarding

[Filebeat](https://www.elastic.co/products/beats/filebeat) is used to forward [Zeek](https://www.zeek.org/) and [Suricata](https://suricata.io/) logs to a remote [Logstash](https://www.elastic.co/products/logstash) instance for further enrichment prior to insertion into an [OpenSearch](https://opensearch.org/) database.

To configure filebeat, first provide the log path (the same path previously configured for log file generation). You must also provide the IP address of the Logstash instance to which the logs are to be forwarded, and the port on which Logstash is listening. These logs are forwarded using the Beats protocol, generally over port 5044. Depending on your network configuration, you may need to open this port in your firewall to allow this connection from the sensor to the aggregator.

![Configure filebeat for log forwrding](./docs/images/filebeat_dest.png)

Next you are asked whether the connection used for log forwarding should be done **unencrypted** or over **SSL**. Unencrypted communication requires less processing overhead and is simpler to configure, but the contents of the logs may be visible to anyone who is able to intercept that traffic.

![Filebeat SSL certificate verification](./docs/images/filebeat_ssl.png)

If **SSL** is chosen, you must choose whether to enable [SSL certificate verification](https://www.elastic.co/guide/en/beats/filebeat/current/configuring-ssl-logstash.html). If you are using a self-signed certificate (such as the one automatically created during [Malcolm's configuration](https://github.com/cisagov/Malcolm#configure-authentication), choose **None**.

![Unencrypted vs. SSL encryption for log forwarding](./docs/images/filebeat_ssl_verify.png)

The last step for SSL-encrypted log forwarding is to specify the SSL certificate authority, certificate, and key files. These files must match those used by the Logstash instance receiving the logs on the aggregator. If Malcolm's `auth_setup` script was used to generate these files they would be found in the `filebeat/certs/` subdirectory of the Malcolm installation and must be manually copied to the sensor (stored under `/opt/sensor/sensor_ctl/filebeat/` or in any other path accessible to the sensor account). Specify the location of the certificate authorities file (eg., `ca.crt`), the certificate file (eg., `client.crt`), and the key file (eg., `client.key`).

![SSL certificate files](./docs/images/filebeat_certs.png)

The Logstash instance receiving the events must be similarly configured with matching SSL certificate and key files. Under Malcolm, the `BEATS_SSL` variable must be set to true in Malcolm's `docker-compose.yml` file and the SSL files must exist in the `logstash/certs/` subdirectory of the Malcolm installation.

Once you have specified all of the filebeat parameters, you will be presented with a summary of the settings related to the forwarding of these logs. Selecting **OK** will cause the parameters to be written to filebeat's configuration keystore under `/opt/sensor/sensor_ctl/filebeat` and you will be returned to the configuration tool's welcome screen.

![Confirm filebeat settings](./docs/images/filebeat_confirm.png)

=======
>>>>>>> 03e066cc
### <a name="arkime-capture"></a>capture: Arkime session forwarding

[capture](https://github.com/arkime/arkime/tree/master/capture) is not only used to capture PCAP files, but also the parse raw traffic into sessions and forward this session metadata to an [OpenSearch](https://opensearch.org/) database so that it can be viewed in [Arkime viewer](https://arkime.com/), whether standalone or as part of a [Malcolm](https://github.com/cisagov/Malcolm) instance. If you're using Hedgehog Linux with Malcolm, please read [Correlating Zeek logs and Arkime sessions](https://github.com/cisagov/Malcolm#ZeekArkimeFlowCorrelation) in the Malcolm documentation for more information.

First, select the OpenSearch connection transport protocol, either **HTTPS** or **HTTP**. If the metrics are being forwarded to Malcolm, select **HTTPS** to encrypt messages from the sensor to the aggregator using TLS v1.2 using ECDHE-RSA-AES128-GCM-SHA256. If **HTTPS** is chosen, you must choose whether to enable SSL certificate verification. If you are using a self-signed certificate (such as the one automatically created during [Malcolm's configuration](https://github.com/cisagov/Malcolm#configure-authentication)), choose **None**.

![OpenSearch connection protocol](./docs/images/opensearch_connection_protocol.png) ![OpenSearch SSL verification](./docs/images/opensearch_ssl_verification.png)

Next, enter the **OpenSearch host** IP address (ie., the IP address of the aggregator) and port. These metrics are written to an OpenSearch database using a RESTful API, usually using port 9200. Depending on your network configuration, you may need to open this port in your firewall to allow this connection from the sensor to the aggregator.

![OpenSearch host and port](./docs/images/arkime-capture-ip-port.png)

You will be asked to enter authentication credentials for the sensor's connections to the aggregator's OpenSearch API. After you've entered the username and the password, the sensor will attempt a test connection to OpenSearch using the connection information provided.

![OpenSearch username](./docs/images/opensearch_username.png) ![OpenSearch password](./docs/images/opensearch_password.png) ![Successful OpenSearch connection](./docs/images/opensearch_connection_success.png)

Finally, you will be shown a dialog for a list of IP addresses used to populate an access control list (ACL) for hosts allowed to connect back to the sensor for retrieving session payloads from its PCAP files for display in Arkime viewer. The list will be prepopulated with the IP address entered a few screens prior to this one.

![PCAP retrieval ACL](./docs/images/malcolm_arkime_reachback_acl.png)

Finally, you'll be given the opportunity to review the all of the Arkime `capture` options you've specified. Selecting **OK** will cause the parameters to be saved and you will be returned to the configuration tool's welcome screen.

![capture settings confirmation](./docs/images/arkime_confirm.png)

<<<<<<< HEAD
![Metricbeat interval](./docs/images/metricbeat_interval.png)

Next, select the OpenSearch connection transport protocol, either **HTTPS** or **HTTP**. If the metrics are being forwarded to Malcolm, select **HTTPS** to encrypt messages from the sensor to the aggregator using TLS v1.2 using ECDHE-RSA-AES128-GCM-SHA256. If **HTTPS** is chosen, you must choose whether to enable SSL certificate verification. If you are using a self-signed certificate (such as the one automatically created during [Malcolm's configuration](https://github.com/cisagov/Malcolm#configure-authentication), choose **None**.

![OpenSearch connection protocol](./docs/images/metricbeat_elastic_protocol.png) ![OpenSearch SSL verification](./docs/images/metricbeat_elastic_ssl.png)

Next, enter the **OpenSearch host** IP address (ie., the IP address of the aggregator) and port. These metrics are written to an OpenSearch database using a RESTful API, usually using port 9200. Depending on your network configuration, you may need to open this port in your firewall to allow this connection from the sensor to the aggregator.
=======
### <a name="filebeat"></a>filebeat: Zeek and Suricata log forwarding
>>>>>>> 03e066cc

[Filebeat](https://www.elastic.co/products/beats/filebeat) is used to forward [Zeek](https://www.zeek.org/) and [Suricata](https://suricata.io/) logs to a remote [Logstash](https://www.elastic.co/products/logstash) instance for further enrichment prior to insertion into an [OpenSearch](https://opensearch.org/) database.

To configure filebeat, first provide the log path (the same path previously configured for log file generation).

![Configure filebeat for log forwarding](./docs/images/filebeat_log_path.png)

You must also provide the IP address of the Logstash instance to which the logs are to be forwarded, and the port on which Logstash is listening. These logs are forwarded using the Beats protocol, generally over port 5044. Depending on your network configuration, you may need to open this port in your firewall to allow this connection from the sensor to the aggregator.

![Configure filebeat for log forwrading](./docs/images/filebeat_ip_port.png)

Next you are asked whether the connection used for log forwarding should be done **unencrypted** or over **SSL**. Unencrypted communication requires less processing overhead and is simpler to configure, but the contents of the logs may be visible to anyone who is able to intercept that traffic.

![Filebeat SSL certificate verification](./docs/images/filebeat_ssl.png)

If **SSL** is chosen, you must choose whether to enable [SSL certificate verification](https://www.elastic.co/guide/en/beats/filebeat/current/configuring-ssl-logstash.html). If you are using a self-signed certificate (such as the one automatically created during [Malcolm's configuration](https://github.com/idaholab/Malcolm#configure-authentication), choose **None**.

![Unencrypted vs. SSL encryption for log forwarding](./docs/images/filebeat_ssl_verify.png)

The last step for SSL-encrypted log forwarding is to specify the SSL certificate authority, certificate, and key files. These files must match those used by the Logstash instance receiving the logs on the aggregator. If Malcolm's `auth_setup` script was used to generate these files they would be found in the `filebeat/certs/` subdirectory of the Malcolm installation and must be manually copied to the sensor (stored under `/opt/sensor/sensor_ctl/logstash-client-certificates` or in any other path accessible to the sensor account). Specify the location of the certificate authorities file (eg., `ca.crt`), the certificate file (eg., `client.crt`), and the key file (eg., `client.key`).

![SSL certificate files](./docs/images/filebeat_certs.png)

The Logstash instance receiving the events must be similarly configured with matching SSL certificate and key files. Under Malcolm, the `BEATS_SSL` variable must be set to true in Malcolm's `docker-compose.yml` file and the SSL files must exist in the `logstash/certs/` subdirectory of the Malcolm installation.

Once you have specified all of the filebeat parameters, you will be presented with a summary of the settings related to the forwarding of these logs. Selecting **OK** will cause the parameters to be written to filebeat's configuration keystore under `/opt/sensor/sensor_ctl/logstash-client-certificates` and you will be returned to the configuration tool's welcome screen.

![Confirm filebeat settings](./docs/images/filebeat_confirm.png)

### <a name="miscbeat"></a>miscbeat: System metrics forwarding

The sensor uses [Fluent Bit](https://fluentbit.io/) to gather miscellaneous system resource metrics (CPU, network I/O, disk I/O, memory utilization, temperature, etc.) and the [Beats](https://www.elastic.co/guide/en/beats/filebeat/current/filebeat-input-tcp.html) protocol to forward these metrics to a remote [Logstash](https://www.elastic.co/products/logstash) instance for further enrichment prior to insertion into an [OpenSearch](https://opensearch.org/) database. Metrics categories can be enabled/disabled as described in the [autostart services](#ConfigAutostart) section of this document.

This forwarder's configuration is almost identical to that of [filebeat](#filebeat) in the previous section. Select `miscbeat` from the forwarding configuration mode options and follow the same steps outlined above to set up this forwarder.

### <a name="ConfigAutostart"></a>Autostart services

Once the forwarders have been configured, the final step is to **Configure Autostart Services**. Choose this option from the configuration mode menu after the welcome screen of the sensor configuration tool.

Despite configuring capture and/or forwarder services as described in previous sections, only services enabled in the autostart configuration will run when the sensor starts up. The available autostart processes are as follows (recommended services are in **bold text**):

<<<<<<< HEAD
* **AUTOSTART_AUDITBEAT** – [auditbeat](#auditbeat) audit log forwarder
* **AUTOSTART_CLAMAV_UPDATES** – Virus database update service for ClamAV (requires sensor to be connected to the internet)
* **AUTOSTART_FILEBEAT** – [filebeat](#filebeat) Zeek log forwarder 
* **AUTOSTART_HEATBEAT** – [sensor hardware](#heatbeat) (eg., CPU and storage device temperature) metrics forwarder
* **AUTOSTART_HEATBEAT_SENSORS** – the background process monitoring [hardware sensors](#heatbeat) for temperatures, voltages, fan speeds, etc. (this is required in addition to **AUTOSTART_HEATBEAT** metrics forwarding)
* **AUTOSTART_METRICBEAT** – system resource utilization [metrics forwarder](#metricbeat)
* **AUTOSTART_ARKIME** – [capture](#arkime-capture) PCAP engine for traffic capture, as well as traffic parsing and metadata insertion into OpenSearch for viewing in [Arkime](https://arkime.com/). If you are using Hedgehog Linux along with [Malcolm](https://github.com/cisagov/Malcolm) or another Arkime installation, this is probably the packet capture engine you want to use.
* *AUTOSTART_NETSNIFF* – [netsniff-ng](http://netsniff-ng.org/) PCAP engine for saving packet capture (PCAP) files
* **AUTOSTART_PRUNE_ZEEK** – storage space monitor to ensure that Zeek logs do not consume more than 90% of the total size of the storage volume to which Zeek logs are written
* **AUTOSTART_PRUNE_PCAP** – storage space monitor to ensure that PCAP files do not consume more than 90% of the total size of the storage volume to which PCAP files are written
=======
* **AUTOSTART_ARKIME** - [capture](#arkime-capture) PCAP engine for traffic capture, as well as traffic parsing and metadata insertion into OpenSearch for viewing in [Arkime](https://arkime.com/). If you are using Hedgehog Linux along with [Malcolm](https://github.com/idaholab/Malcolm) or another Arkime installation, this is probably the packet capture engine you want to use.
* **AUTOSTART_CLAMAV_UPDATES** - Virus database update service for ClamAV (requires sensor to be connected to the internet)
* **AUTOSTART_FILEBEAT** - [filebeat](#filebeat) Zeek and Suricata log forwarder 
* **AUTOSTART_FLUENTBIT_AIDE** - [Fluent Bit](https://fluentbit.io/) agent [monitoring](https://docs.fluentbit.io/manual/pipeline/inputs/exec) [AIDE](https://aide.github.io/) file system integrity checks
* **AUTOSTART_FLUENTBIT_AUDITLOG** - [Fluent Bit](https://fluentbit.io/) agent [monitoring](https://docs.fluentbit.io/manual/pipeline/inputs/tail) [auditd](https://man7.org/linux/man-pages/man8/auditd.8.html) logs
* *AUTOSTART_FLUENTBIT_KMSG* - [Fluent Bit](https://fluentbit.io/) agent [monitoring](https://docs.fluentbit.io/manual/pipeline/inputs/kernel-logs) the Linux kernel log buffer (these are generally reflected in syslog as well, which may make this agent redundant)
* **AUTOSTART_FLUENTBIT_METRICS** - [Fluent Bit](https://fluentbit.io/) agent for collecting [various](https://docs.fluentbit.io/manual/pipeline/inputs) system resource and performance metrics
* **AUTOSTART_FLUENTBIT_SYSLOG** - [Fluent Bit](https://fluentbit.io/) agent [monitoring](https://docs.fluentbit.io/manual/pipeline/inputs/syslog) Linux syslog messages
* **AUTOSTART_FLUENTBIT_THERMAL** - [Fluent Bit](https://fluentbit.io/) agent [monitoring](https://docs.fluentbit.io/manual/pipeline/inputs/thermal) system temperatures
* **AUTOSTART_MISCBEAT** - [filebeat](https://www.elastic.co/guide/en/beats/filebeat/current/filebeat-input-tcp.html) forwarder which sends system metrics collected by [Fluent Bit](https://fluentbit.io/) to a remote Logstash instance (e.g., [Malcolm](https://github.com/idaholab/Malcolm)'s)
* *AUTOSTART_NETSNIFF* - [netsniff-ng](http://netsniff-ng.org/) PCAP engine for saving packet capture (PCAP) files
* **AUTOSTART_PRUNE_PCAP** - storage space monitor to ensure that PCAP files do not consume more than 90% of the total size of the storage volume to which PCAP files are written
* **AUTOSTART_PRUNE_ZEEK** - storage space monitor to ensure that Zeek logs do not consume more than 90% of the total size of the storage volume to which Zeek logs are written
>>>>>>> 03e066cc
* **AUTOSTART_SURICATA** - [Suricata](https://suricata.io/) traffic analysis engine
* **AUTOSTART_SURICATA_UPDATES** - Rule update service for Suricata (requires sensor to be connected to the internet)
* *AUTOSTART_TCPDUMP* - [tcpdump](https://www.tcpdump.org/) PCAP engine for saving packet capture (PCAP) files
* **AUTOSTART_ZEEK** - [Zeek](https://www.zeek.org/) traffic analysis engine

Note that only one packet capture engine ([capture](https://arkime.com/), [netsniff-ng](http://netsniff-ng.org/), or [tcpdump](https://www.tcpdump.org/)) can be used.

![Autostart services](./docs/images/autostarts.png)

Once you have selected the autostart services, you will be prompted to confirm your selections. Doing so will cause these values to be written back out to the `/opt/sensor/sensor_ctl/control_vars.conf` configuration file.

![Autostart services confirmation](./docs/images/autostarts_confirm.png)

After you have completed configuring the sensor it is recommended that you reboot the sensor to ensure all new settings take effect. If rebooting is not an option, you may click the **Restart Sensor Services** menu icon in the top menu bar, or open a terminal and run:

```
/opt/sensor/sensor_ctl/shutdown && sleep 10 && /opt/sensor/sensor_ctl/supervisor.sh
```

This will cause the sensor services controller to stop, wait a few seconds, and restart. You can check the status of the sensor's processes by choosing **Sensor Status** from the sensor's kiosk mode, clicking the **Sensor Service Status** toolbar icon, or running `/opt/sensor/sensor_ctl/status` from the command line:

```
$ /opt/sensor/sensor_ctl/status 
arkime:arkime-capture            RUNNING   pid 6455, uptime 0:03:17
arkime:arkime-viewer             RUNNING   pid 6456, uptime 0:03:17
beats:filebeat                   RUNNING   pid 6457, uptime 0:03:17
beats:miscbeat                   RUNNING   pid 6458, uptime 0:03:17
clamav:clamav-service            RUNNING   pid 6459, uptime 0:03:17
clamav:clamav-updates            RUNNING   pid 6461, uptime 0:03:17
fluentbit-auditlog               RUNNING   pid 6463, uptime 0:03:17
fluentbit-kmsg                   STOPPED   Not started
fluentbit-metrics:cpu            RUNNING   pid 6466, uptime 0:03:17
fluentbit-metrics:df             RUNNING   pid 6471, uptime 0:03:17
fluentbit-metrics:disk           RUNNING   pid 6468, uptime 0:03:17
fluentbit-metrics:mem            RUNNING   pid 6472, uptime 0:03:17
fluentbit-metrics:mem_p          RUNNING   pid 6473, uptime 0:03:17
fluentbit-metrics:netif          RUNNING   pid 6474, uptime 0:03:17
fluentbit-syslog                 RUNNING   pid 6478, uptime 0:03:17
fluentbit-thermal                RUNNING   pid 6480, uptime 0:03:17
netsniff:netsniff-enp1s0         STOPPED   Not started
prune:prune-pcap                 RUNNING   pid 6484, uptime 0:03:17
prune:prune-zeek                 RUNNING   pid 6486, uptime 0:03:17
supercronic                      RUNNING   pid 6490, uptime 0:03:17
suricata                         RUNNING   pid 6501, uptime 0:03:17
tcpdump:tcpdump-enp1s0           STOPPED   Not started
zeek:capa                        RUNNING   pid 6553, uptime 0:03:17
zeek:clamav                      RUNNING   pid 6512, uptime 0:03:17
zeek:logger                      RUNNING   pid 6554, uptime 0:03:17
zeek:virustotal                  STOPPED   Not started
zeek:watcher                     RUNNING   pid 6510, uptime 0:03:17
zeek:yara                        RUNNING   pid 6548, uptime 0:03:17
zeek:zeekctl                     RUNNING   pid 6502, uptime 0:03:17
```

### <a name="ZeekIntel"></a>Zeek Intelligence Framework

To quote Zeek's [Intelligence Framework](https://docs.zeek.org/en/master/frameworks/intel.html) documentation, "The goals of Zeek’s Intelligence Framework are to consume intelligence data, make it available for matching, and provide infrastructure to improve performance and memory utilization. Data in the Intelligence Framework is an atomic piece of intelligence such as an IP address or an e-mail address. This atomic data will be packed with metadata such as a freeform source field, a freeform descriptive field, and a URL which might lead to more information about the specific item." Zeek [intelligence](https://docs.zeek.org/en/master/scripts/base/frameworks/intel/main.zeek.html) [indicator types](https://docs.zeek.org/en/master/scripts/base/frameworks/intel/main.zeek.html#type-Intel::Type) include IP addresses, URLs, file names, hashes, email addresses, and more.

Hedgehog Linux doesn't come bundled with intelligence files from any particular feed, but they can be easily included into your local instance. Before Zeek starts, Hedgehog Linux configures it such that intelligence files will be automatically included in its local policy. Subdirectories under `/opt/sensor/sensor_ctl/zeek/intel` which contain their own `__load__.zeek` file will be `@load`-ed as-is, while subdirectories containing "loose" intelligence files will be [loaded](https://docs.zeek.org/en/master/frameworks/intel.html#loading-intelligence) automatically with a `redef Intel::read_files` directive.

Note that Hedgehog Linux does not manage updates for these intelligence files. You should use the update mechanism suggested by your feeds' maintainers to keep them up to date. Adding and deleting intelligence files under this directory will take effect upon restarting Zeek.

# <a name="ISOBuild"></a>Appendix A - Generating the ISO

Official downloads of the Hedgehog Linux installer ISO are not provided: however, it can be built easily on an internet-connected Linux host with Vagrant:

* [Vagrant](https://www.vagrantup.com/)
    - [`vagrant-reload`](https://github.com/aidanns/vagrant-reload) plugin
    - [`vagrant-sshfs`](https://github.com/dustymabe/vagrant-sshfs) plugin
    - [`bento/debian-11`](https://app.vagrantup.com/bento/boxes/debian-11) Vagrant box

The build should work with either the [VirtualBox](https://www.virtualbox.org/) provider or the [libvirt](https://libvirt.org/) provider:

* [VirtualBox](https://www.virtualbox.org/) [provider](https://www.vagrantup.com/docs/providers/virtualbox)
    - [`vagrant-vbguest`](https://github.com/dotless-de/vagrant-vbguest) plugin
* [libvirt](https://libvirt.org/) 
    - [`vagrant-libvirt`](https://github.com/vagrant-libvirt/vagrant-libvirt) provider plugin
    - [`vagrant-mutate`](https://github.com/sciurus/vagrant-mutate) plugin to convert [`bento/debian-11`](https://app.vagrantup.com/bento/boxes/debian-11) Vagrant box to `libvirt` format

To perform a clean build the Hedgehog Linux installer ISO, navigate to your local [Malcolm](https://github.com/cisagov/Malcolm/) working copy and run:

```
$ ./sensor-iso/build_via_vagrant.sh -f
…
Starting build machine...
Bringing machine 'default' up with 'virtualbox' provider...
…
```

Building the ISO may take 90 minutes or more depending on your system. As the build finishes, you will see the following message indicating success:

```
…
Finished, created "/sensor-build/hedgehog-6.1.0.iso"
…
```

Alternately, if you have forked Malcolm on GitHub, [workflow files](../.github/workflows/) are provided which contain instructions for GitHub to build the docker images and Hedgehog and [Malcolm](https://github.com/cisagov/Malcolm) installer ISOs, specifically [`sensor-iso-build-docker-wrap-push-ghcr.yml`](../.github/workflows/sensor-iso-build-docker-wrap-push-ghcr.yml) for the Hedgehog ISO. The resulting ISO file is wrapped in a Docker image that provides an HTTP server from which the ISO may be downloaded.

# <a name="ConfigSSH"></a>Appendix B - Configuring SSH access

SSH access to the sensor's non-privileged sensor account is only available using secure key-based authentication which can be enabled by adding a public SSH key to the **/home/sensor/.ssh/authorized_keys** file as illustrated below:

```
sensor@sensor:~$ mkdir -p ~/.ssh

sensor@sensor:~$ ssh analyst@172.16.10.48 "cat ~/.ssh/id_rsa.pub" >> ~/.ssh/authorized_keys
The authenticity of host '172.16.10.48 (172.16.10.48)' can't be established.
ECDSA key fingerprint is SHA256:...
Are you sure you want to continue connecting (yes/no)? yes
Warning: Permanently added '172.16.10.48' (ECDSA) to the list of known hosts.
analyst@172.16.10.48's password:

sensor@sensor:~$ cat ~/.ssh/authorized_keys
ssh-rsa AAA...kff analyst@SOC
```

SSH access should only be configured when necessary.

# <a name="Troubleshooting"></a>Appendix C - Troubleshooting

Should the sensor not function as expected, first try rebooting the device. If the behavior continues, here are a few things that may help you diagnose the problem (items which may require Linux command line use are marked with **†**)

* Stop / start services – Using the sensor's kiosk mode, attempt a **Services Stop** followed by a **Services Start**, then check **Sensor Status** to see which service(s) may not be running correctly.
* Sensor configuration file – See `/opt/sensor/sensor_ctl/control_vars.conf` for sensor service settings. It is not recommended to manually edit this file unless you are sure of what you are doing.
* Sensor control scripts – There are scripts under ``/opt/sensor/sensor_ctl/`` to control sensor services (eg., `shutdown`, `start`, `status`, `stop`, etc.)
* Sensor debug logs – Log files under `/opt/sensor/sensor_ctl/log/` may contain clues to processes that are not working correctly. If you can determine which service is failing, you can attempt to reconfigure it using the instructions in the Configure Capture and Forwarding section of this document.
* `sensorwatch` script – Running `sensorwatch` on the command line will display the most recently modified PCAP and Zeek log files in their respective directories, how much storage space they are consuming, and the amount of used/free space on the volumes containing those files.

# <a name="Hardening"></a>Appendix D - Hardening

Hedgehog Linux targets the following guidelines for establishing a secure configuration posture:

* DISA STIG (Security Technical Implementation Guides) [ported](https://github.com/hardenedlinux/STIG-4-Debian) from [DISA RHEL 7 STIG](https://www.stigviewer.com/stig/red_hat_enterprise_linux_7/) v1r1 to a Debian 9 base platform
* [CIS Debian Linux 9 Benchmark](https://www.cisecurity.org/cis-benchmarks/cis-benchmarks-faq/) with additional recommendations by the [hardenedlinux/harbian-audit](https://github.com/hardenedlinux/harbian-audit) project

## <a name="STIGExceptions"></a>STIG compliance exceptions

[Currently](https://github.com/hardenedlinux/STIG-4-Debian/blob/master/stig-debian.txt) there are 158 compliance checks that can be verified automatically and 23 compliance checks that must be verified manually.

Hedgehog Linux claims the following exceptions to STIG compliance:

| ID  | Title | Justification |
| --- | --- | --- |
| [SV-86535r1](https://www.stigviewer.com/stig/red_hat_enterprise_linux_7/2017-12-14/finding/V-71911) | When passwords are changed a minimum of eight of the total number of characters must be changed. | Account/password policy exception: As a sensor running Hedgehog Linux is intended to be used as an appliance rather than a general user-facing software platform, some exceptions to password enforcement policies are claimed. |
| [SV-86537r1](https://www.stigviewer.com/stig/red_hat_enterprise_linux_7/2017-12-14/finding/V-71913) | When passwords are changed a minimum of four character classes must be changed. | Account/password policy exception |
| [SV-86549r1](https://www.stigviewer.com/stig/red_hat_enterprise_linux_7/2017-07-08/finding/V-71925) | Passwords for new users must be restricted to a 24 hours/1 day minimum lifetime. | Account/password policy exception |
| [SV-86551r1](https://www.stigviewer.com/stig/red_hat_enterprise_linux_7/2017-07-08/finding/V-71927) | Passwords must be restricted to a 24 hours/1 day minimum lifetime. | Account/password policy exception |
| [SV-86553r1](https://www.stigviewer.com/stig/red_hat_enterprise_linux_7/2017-12-14/finding/V-71929) | Passwords for new users must be restricted to a 60-day maximum lifetime. | Account/password policy exception |
| [SV-86555r1](https://www.stigviewer.com/stig/red_hat_enterprise_linux_7/2017-12-14/finding/V-71931) | Existing passwords must be restricted to a 60-day maximum lifetime. | Account/password policy exception |
| [SV-86557r1](https://www.stigviewer.com/stig/red_hat_enterprise_linux_7/2017-07-08/finding/V-71933) | Passwords must be prohibited from reuse for a minimum of five generations. | Account/password policy exception |
| [SV-86565r1](https://www.stigviewer.com/stig/red_hat_enterprise_linux_7/2017-07-08/finding/V-71941) | The operating system must disable account identifiers (individuals, groups, roles, and devices) if the password expires. | Account/password policy exception |
| [SV-86567r2](https://www.stigviewer.com/stig/red_hat_enterprise_linux_7/2017-12-14/finding/V-71943) | Accounts subject to three unsuccessful logon attempts within 15 minutes must be locked for the maximum configurable period. | Account/password policy exception |
| [SV-86569r1](https://www.stigviewer.com/stig/red_hat_enterprise_linux_7/2017-07-08/finding/V-71945) | If three unsuccessful root logon attempts within 15 minutes occur the associated account must be locked. | Account/password policy exception |
| [SV-86603r1](https://www.stigviewer.com/stig/red_hat_enterprise_linux_7/2018-11-28/finding/V-71979) | The … operating system must prevent the installation of software, patches, service packs, device drivers, or operating system components of local packages without verification they have been digitally signed using a certificate that is issued by a Certificate Authority (CA) that is recognized and approved by the organization. | As the base distribution is not using embedded signatures, `debsig-verify` would reject all packages (see comment in `/etc/dpkg/dpkg.cfg`). Enabling it after installation would disallow any future updates. |
| [SV-86607r1](https://www.stigviewer.com/stig/red_hat_enterprise_linux_7/2017-07-08/finding/V-71983) | USB mass storage must be disabled. | The ability to copy data captured by the sensor to a mounted USB mass storage device is a requirement of the system. |
| [SV-86609r1](https://www.stigviewer.com/stig/red_hat_enterprise_linux_7/2017-07-08/finding/V-71985) | File system automounter must be disabled unless required. | The ability to copy data captured by the sensor to a mounted USB mass storage device is a requirement of the system. |
| [SV-86693r2](https://www.stigviewer.com/stig/red_hat_enterprise_linux_7/2017-12-14/finding/V-72069) | The file integrity tool must be configured to verify Access Control Lists (ACLs). | This is not a multi-user system, the ACL check would be irrelevant. |
| [SV-86705r1](https://www.stigviewer.com/stig/red_hat_enterprise_linux_7/2017-12-14/finding/V-72081) | The operating system must shut down upon audit processing failure, unless availability is an overriding concern. If availability is a concern, the system must alert the designated staff (System Administrator [SA] and Information System Security Officer [ISSO] at a minimum) in the event of an audit processing failure. | As maximizing availability is a system requirement, audit processing failures will be logged on the device rather than halting the system. |
| [SV-86713r1](https://www.stigviewer.com/stig/red_hat_enterprise_linux_7/2017-12-14/finding/V-72089) | The operating system must immediately notify the System Administrator (SA) and Information System Security Officer ISSO (at a minimum) when allocated audit record storage volume reaches 75% of the repository maximum audit record storage capacity. | As a sensor running Hedgehog Linux is intended to be used as an appliance rather than a general network host, notifications of this sort are sent in system logs forwarded to the OpenSearch database on the aggregator. `auditd` is set up to syslog when this storage volume is reached. |
| [SV-86715r1](https://www.stigviewer.com/stig/red_hat_enterprise_linux_7/2017-07-08/finding/V-72093) | The operating system must immediately notify the System Administrator (SA) and Information System Security Officer (ISSO) (at a minimum) when the threshold for the repository maximum audit record storage capacity is reached. | As a sensor running Hedgehog Linux is intended to be used as an appliance rather than a general network host, notifications of this sort are sent in system logs forwarded to the OpenSearch database on the aggregator. `auditd` is set up to syslog when this storage volume is reached. |
| [SV-86837r1](https://www.stigviewer.com/stig/red_hat_enterprise_linux_6/2016-12-16/finding/V-38666) | The system must use and update a DoD-approved virus scan program. | As this is a network traffic capture appliance rather than an end-user device and will not be internet-connected, regular user files will not be created. A virus scan program would impact device performance and would be unnecessary. |
| [SV-86839r1](https://www.stigviewer.com/stig/red_hat_enterprise_linux_7/2017-12-14/finding/V-72215) | The system must update the virus scan program every seven days or more frequently. | As this is a network traffic capture appliance rather than an end-user device and will not be internet-connected, regular user files will not be created. A virus scan program would impact device performance and would be unnecessary. |
| [SV-86847r2](https://www.stigviewer.com/stig/red_hat_enterprise_linux_7/2017-12-14/finding/V-72223) | All network connections associated with a communication session must be terminated at the end of the session or after 10 minutes of inactivity from the user at a command prompt, except to fulfill documented and validated mission requirements. | The sensor may be controlled from the command line in a manual capture scenario, so timing out a session based on command prompt inactivity would be inadvisable. | 
| [SV-86893r2](https://www.stigviewer.com/stig/red_hat_enterprise_linux_7/2017-12-14/finding/V-72269) | The operating system must, for networked systems, synchronize clocks with a server that is synchronized to one of the redundant United States Naval Observatory (USNO) time servers, a time server designated for the appropriate DoD network (NIPRNet/SIPRNet), and/or the Global Positioning System (GPS). | While [time synchronization](#ConfigTime) is supported on Hedgehog Linux, an exception is claimed for this rule as the network sensor device may be configured to sync to servers other than the ones listed in the STIG. |
| [SV-86905r1](https://www.stigviewer.com/stig/red_hat_enterprise_linux_7/2017-12-14/finding/V-72281) | For systems using DNS resolution, at least two name servers must be configured. | STIG recommendations for DNS servers are not enforced on Hedgehog Linux to allow for use in a variety of network scenarios. |
| [SV-86919r1](https://www.stigviewer.com/stig/red_hat_enterprise_linux_7/2017-07-08/finding/V-72295) | Network interfaces must not be in promiscuous mode. | The purpose of Hedgehog Linux is to sniff and capture network traffic. |
| [SV-86931r2](https://www.stigviewer.com/stig/red_hat_enterprise_linux_7/2017-12-14/finding/V-72307) | An X Windows display manager must not be installed unless approved. | A locked-down X Windows session is required for the sensor's kiosk display. |
| [SV-86519r3](https://www.stigviewer.com/stig/red_hat_enterprise_linux_7/2017-07-08/finding/V-71895) | The operating system must set the idle delay setting for all connection types. | As this is a network traffic capture appliance rather than an end-user device, timing out displays or connections would not be desireable. |
| [SV-86523r1](https://www.stigviewer.com/stig/red_hat_enterprise_linux_7/2017-07-08/finding/V-71899) | The operating system must initiate a session lock for the screensaver after a period of inactivity for graphical user interfaces. | This option is configurable during install time. Some installations of Hedgehog Linux may be on appliance hardware not equipped with a keyboard by default, in which case it may not be desirable to lock the session.|
| [SV-86525r1](https://www.stigviewer.com/stig/red_hat_enterprise_linux_7/2017-07-08/finding/V-71901) | The operating system must initiate a session lock for graphical user interfaces when the screensaver is activated. | This option is configurable during install time. Some installations of Hedgehog Linux may be on appliance hardware not equipped with a keyboard by default, in which case it may not be desirable to lock the session. |
| [SV-86589r1](https://www.stigviewer.com/stig/red_hat_enterprise_linux_7/2017-12-14/finding/V-71965) | The operating system must uniquely identify and must authenticate organizational users (or processes acting on behalf of organizational users) using multifactor authentication. | As this is a network traffic capture appliance rather than an end-user device or a multiuser network host, this requirement is not applicable. |
| [SV-86851r2](https://www.stigviewer.com/stig/red_hat_enterprise_linux_7/2017-12-14/finding/V-72227) | The operating system must implement cryptography to protect the integrity of Lightweight Directory Access Protocol (LDAP) authentication communications. | Does not apply as Hedgehog Linux does not use LDAP for authentication. |
| [SV-86921r2](https://www.stigviewer.com/stig/red_hat_enterprise_linux_7/2017-07-08/finding/V-72297) | The system must be configured to prevent unrestricted mail relaying. | Does not apply as Hedgehog Linux does not run a mail service. |
| [SV-86929r1](https://www.stigviewer.com/stig/red_hat_enterprise_linux_7/2017-12-14/finding/V-72305) | If the Trivial File Transfer Protocol (TFTP) server is required, the TFTP daemon must be configured to operate in secure mode. | Does not apply as Hedgehog Linux does not run a TFTP server. |
| [SV-86935r3](https://www.stigviewer.com/stig/red_hat_enterprise_linux_7/2017-12-14/finding/V-72311) | The Network File System (NFS) must be configured to use RPCSEC_GSS. | Does not apply as Hedgehog Linux does not run an NFS server. |
| [SV-87041r2](https://www.stigviewer.com/stig/red_hat_enterprise_linux_7/2017-12-14/finding/V-72417) | The operating system must have the required packages for multifactor authentication installed. | As this is a network traffic capture appliance rather than an end-user device or a multiuser network host, this requirement is not applicable. |
| [SV-87051r2](https://www.stigviewer.com/stig/red_hat_enterprise_linux_7/2017-07-08/finding/V-72427) | The operating system must implement multifactor authentication for access to privileged accounts via pluggable authentication modules (PAM). | As this is a network traffic capture appliance rather than an end-user device or a multiuser network host, this requirement is not applicable. |
| [SV-87059r2](https://www.stigviewer.com/stig/red_hat_enterprise_linux_7/2017-07-08/finding/V-72435) | The operating system must implement smart card logons for multifactor authentication for access to privileged accounts. | As this is a network traffic capture appliance rather than an end-user device or a multiuser network host, this requirement is not applicable. |
| [SV-87829r1](https://www.stigviewer.com/stig/red_hat_enterprise_linux_7/2017-07-08/finding/V-73177) | Wireless network adapters must be disabled. | As an appliance intended to capture network traffic in a variety of network environments, wireless adapters may be needed to capture and/or report wireless traffic. |
| [SV-86699r1](https://www.stigviewer.com/stig/red_hat_enterprise_linux_7/2017-12-14/finding/V-72075) | The system must not allow removable media to be used as the boot loader unless approved. | Hedgehog Linux supports a live boot mode that can be booted from removable media. |

Please review the notes for these additional rules. While not claiming an exception, they may be implemented or checked in a different way than outlined by the RHEL STIG as Hedgehog Linux is not built on RHEL or for other reasons.

| ID  | Title | Note |
| --- | --- | --- |
| [SV-86585r1](https://www.stigviewer.com/stig/red_hat_enterprise_linux_7/2017-07-08/finding/V-71961) | Systems with a Basic Input/Output System (BIOS) must require authentication upon booting into single-user and maintenance modes. | Although the [compliance check script](https://github.com/hardenedlinux/STIG-4-Debian) does not detect it, booting into recovery mode *does* in fact require the root password. |
| [SV-86587r1](https://www.stigviewer.com/stig/red_hat_enterprise_linux_7/2017-12-14/finding/V-71963) | Systems using Unified Extensible Firmware Interface (UEFI) must require authentication upon booting into single-user and maintenance modes. | Although the [compliance check script](https://github.com/hardenedlinux/STIG-4-Debian) does not detect it, booting into recovery mode *does* in fact require the root password. |
| [SV-86651r1](https://www.stigviewer.com/stig/red_hat_enterprise_linux_7/2017-12-14/finding/V-72027) | All files and directories contained in local interactive user home directories must have mode 0750 or less permissive. | Depending on when the [compliance check script](https://github.com/hardenedlinux/STIG-4-Debian) is run, some nonessential ephemeral files may exist in the `sensor` home directory which will cause this check to fail. For practical purposes Hedgehog Linux's configuration does, however, comply. This file list can be checked manually by running `find /home/sensor -type f -perm /027 -exec ls -l '{}' ';'`.|
| [SV-86623r3](https://www.stigviewer.com/stig/red_hat_enterprise_linux_7/2017-12-14/finding/V-71999) | Vendor packaged system security patches and updates must be installed and up to date. | When the Hedgehog Linux sensor appliance software is built, all of the latest applicable security patches and updates are included in it. How future updates are to be handled is still in design. |
| [SV-86833r1](https://www.stigviewer.com/stig/red_hat_enterprise_linux_7/2017-07-08/finding/V-72209) | The system must send rsyslog output to a log aggregation server. | Syslogs are forwarded to an OpenSearch database running on another system via [filebeat](https://www.elastic.co/guide/en/beats/filebeat/current/filebeat-input-syslog.html), though this is not detected by the [compliance check script](https://github.com/hardenedlinux/STIG-4-Debian). |
| [SV-86691r2](https://www.stigviewer.com/stig/red_hat_enterprise_linux_7/2017-07-08/finding/V-72067) | The operating system must implement NIST FIPS-validated cryptography for the following: to provision digital signatures, to generate cryptographic hashes, and to protect data requiring data-at-rest protections in accordance with applicable federal laws, Executive Orders, directives, policies, regulations, and standards. | Hedgehog Linux does use FIPS-compatible libraries for cryptographic functions. However, the kernel parameter being checked by the [compliance check script](https://github.com/hardenedlinux/STIG-4-Debian) is incompatible with some of the systems initialization scripts.|
| [SV-87815r2](https://www.stigviewer.com/stig/red_hat_enterprise_linux_7/2017-12-14/finding/V-73163) | The audit system must take appropriate action when there is an error sending audit records to a remote system. | Hedgehog Linux uses uses [Fluent Bit](https://fluentbit.io/) to monitor audit logs and [Beats](https://www.elastic.co/guide/en/beats/filebeat/current/filebeat-input-tcp.html) to securely forward them for storage in an OpenSearch database on another system, though this is not detected by the [compliance check script](https://github.com/hardenedlinux/STIG-4-Debian). Local logs are generated when this network connection is broken, and it resumes automatically. |

In addition, DISA STIG rules SV-86663r1, SV-86695r2, SV-86759r3, SV-86761r3, SV-86763r3, SV-86765r3, SV-86595r1, and SV-86615r2 relate to the SELinux kernel which is not used in Hedgehog Linux, and are thus skipped.

## <a name="CISExceptions"></a>CIS benchmark compliance exceptions

[Currently](https://github.com/hardenedlinux/harbian-audit/tree/master/bin/hardening) there are 271 checks to determine compliance with the CIS Debian Linux 9 Benchmark.

Hedgehog Linux claims exceptions from the recommendations in this benchmark in the following categories:

**1.1 Install Updates, Patches and Additional Security Software** - When the Hedgehog Linux sensor appliance software is built, all of the latest applicable security patches and updates are included in it. How future updates are to be handled is still in design.

**1.3 Enable verify the signature of local packages** - As the base distribution is not using embedded signatures, `debsig-verify` would reject all packages (see comment in `/etc/dpkg/dpkg.cfg`). Enabling it after installation would disallow any future updates.

**2.14 Add nodev option to /run/shm Partition**, **2.15 Add nosuid Option to /run/shm Partition**, **2.16 Add noexec Option to /run/shm Partition** - Hedgehog Linux does not mount `/run/shm` as a separate partition, so these recommendations do not apply.

**2.18 Disable Mounting of cramfs Filesystems**, **2.19 Disable Mounting of freevxfs Filesystems**, **2.20 Disable Mounting of jffs2 Filesystems**, **2.21 Disable Mounting of hfs Filesystems**, **2.22 Disable Mounting of hfsplus Filesystems**, **2.23 Disable Mounting of squashfs Filesystems**, **2.24 Disable Mounting of udf Filesystems** - Hedgehog Linux is not compiling a custom Linux kernel, so these filesystems are inherently supported as they are part Debian Linux's default kernel.

**4.6 Disable USB Devices** - The ability to copy data captured by the sensor to a mounted USB mass storage device is a requirement of the system.

**6.1 Ensure the X Window system is not installed**, **6.2 Ensure Avahi Server is not enabled**, **6.3 Ensure print server is not enabled** - A locked-down X Windows session is required for the sensor's kiosk display. The library packages `libavahi-common-data`, `libavahi-common3`, and `libcups2` are dependencies of some of the X components used by Hedgehog Linux, but the `avahi` and `cups` services themselves are disabled.

**6.17 Ensure virus scan Server is enabled**, **6.18 Ensure virus scan Server update is enabled** - As this is a network traffic capture appliance rather than an end-user device and will not be internet-connected, regular user files will not be created. A virus scan program would impact device performance and would be unnecessary.

**7.2.4 Log Suspicious Packets**, **7.2.7 Enable RFC-recommended Source Route Validation**, **7.4.1 Install TCP Wrappers** - As this is a network traffic capture appliance sniffing packets on a network interface configured in promiscuous mode, these recommendations do not apply.

Password-related recommendations under **9.2** and **10.1** - The library package `libpam-pwquality` is used in favor of `libpam-cracklib` which is what the [compliance scripts](https://github.com/hardenedlinux/harbian-audit/tree/master/bin/hardening) are looking for. Also, as a sensor running Hedgehog Linux is intended to be used as an appliance rather than a general user-facing software platform, some exceptions to password enforcement policies are claimed.

**9.3.13 Limit Access via SSH** - Hedgehog Linux does not create multiple regular user accounts: only `root` and a `sensor` service account are used. SSH access for `root` is disabled. SSH login with a password is also disallowed: only key-based authentication is accepted. The `sensor` service account accepts no keys by default. As such, the `AllowUsers`, `AllowGroups`, `DenyUsers`, and `DenyGroups` values in `sshd_config` do not apply.

**9.5 Restrict Access to the su Command** - Hedgehog Linux does not create multiple regular user accounts: only `root` and a `sensor` service account are used.

**10.1.10 Set maxlogins for all accounts** and **10.5 Set Timeout on ttys** - Hedgehog Linux does not create multiple regular user accounts: only `root` and a `sensor` service account are used.

**12.10 Find SUID System Executables**, **12.11 Find SGID System Executables** - The few files found by [these](https://github.com/hardenedlinux/harbian-audit/blob/master/bin/hardening/12.10_find_suid_files.sh) [scripts](https://github.com/hardenedlinux/harbian-audit/blob/master/bin/hardening/12.11_find_sgid_files.sh) are valid exceptions required by Hedgehog Linux's system requirements.

Please review the notes for these additional guidelines. While not claiming an exception, Hedgehog Linux may implement them in a manner different than is described by the [CIS Debian Linux 9 Benchmark](https://www.cisecurity.org/cis-benchmarks/cis-benchmarks-faq/) or the [hardenedlinux/harbian-audit](https://github.com/hardenedlinux/harbian-audit) audit scripts.

**4.1 Restrict Core Dumps** - Hedgehog Linux disables core dumps using a configuration file for `ulimit` named `/etc/security/limits.d/limits.conf`. The [audit script](https://github.com/hardenedlinux/harbian-audit/blob/master/bin/hardening/4.1_restrict_core_dumps.sh) checking for this does not check the `limits.d` subdirectory, which is why this is incorrectly flagged as noncompliant.

**5.4 Ensure ctrl-alt-del is disabled** - Hedgehog Linux disables the `ctrl+alt+delete` key sequence by executing `systemctl disable ctrl-alt-del.target` during installation and the command `systemctl mask ctrl-alt-del.target` at boot time.

**6.19 Configure Network Time Protocol (NTP)** - While [time synchronization](#ConfigTime) is supported on Hedgehog Linux, an exception is claimed for this rule as the network sensor device may be configured to sync to servers in a different way than specified in the benchmark.

**7.4.4 Create /etc/hosts.deny**, **7.7.1 Ensure Firewall is active**, **7.7.4.1 Ensure default deny firewall policy**, **7.7.4.3 Ensure default deny firewall policy**, **7.7.4.4 Ensure outbound and established connections are configured** - Hedgehog Linux **is** configured with an appropriately locked-down software firewall (managed by "Uncomplicated Firewall" `ufw`). However, the methods outlined in the CIS benchmark recommendations do not account for this configuration. 

**8.1.1.2 Disable System on Audit Log Full**, **8.1.1.3 Keep All Auditing Information**, **8.1.1.5 Ensure set remote server for audit service**, **8.1.1.6 Ensure enable_krb5 set to yes for remote audit service**, **8.1.1.7 Ensure set action for audit storage volume is fulled**, **8.1.1.9 Set space left for auditd service**, a few other audit-related items under section **8.1**, **8.2.5 Configure rsyslog to Send Logs to a Remote Log Host** - As maximizing availability is a system requirement, audit processing failures will be logged on the device rather than halting the system. Because Hedgehog Linux is intended to be used as an appliance rather than a general network host, notifications about its status are sent in system logs forwarded to the OpenSearch database on the aggregator. `auditd` is set up to syslog when this storage volume is reached. [Fluent Bit](https://fluentbit.io) offloads audit records to an OpenSearch database on another system, though this is not detected by the [CIS benchmark compliance scripts](https://github.com/hardenedlinux/harbian-audit/tree/master/bin/hardening). Local logs are generated when the network connection is broken, and it resumes automatically. Syslog messages are also similarly forwarded.

**8.7 Verifies integrity all packages** - The [script](https://github.com/hardenedlinux/harbian-audit/blob/master/bin/hardening/8.7_verify_integrity_packages.sh) which verifies package integrity only "fails" because of missing (status `??5??????` displayed by the utility) language ("locale") files, which are removed as part of Hedgehog Linux's trimming-down process. All non-locale-related system files pass intergrity checks.

## <a name="ComplianceWIP"></a>Hardening compliance issues - work in progress

Hedgehog Linux has recently replaced several [Beats](https://www.elastic.co/beats/) forwarders, including [auditbeat](https://www.elastic.co/beats/auditbeat), with [Fluent Bit](https://fluentbit.io/). While [auditd](https://man7.org/linux/man-pages/man8/auditd.8.html) logs can be configured to be forwarded to an OpenSearch database on an external aggregator, requirements for file integrity checks are in the progress of being implemented with [AIDE](https://aide.github.io/).

Until that work is complete, Hedgehog Linux is not in compliance with the following items:

* **STIG**

| ID  | Title | Note |
| --- | --- | --- |
| [SV-86597r1](https://www.stigviewer.com/stig/red_hat_enterprise_linux_7/2017-07-08/finding/V-71973) | A file integrity tool must verify the baseline operating system configuration at least weekly. | |
| [SV-86697r2](https://www.stigviewer.com/stig/red_hat_enterprise_linux_7/2017-07-08/finding/V-72073) | The file integrity tool must use FIPS 140-2 approved cryptographic hashes for validating file contents and directories. | |
| [SV-86707r1](https://www.stigviewer.com/stig/red_hat_enterprise_linux_7/2017-07-08/finding/V-72083) | The operating system must off-load audit records onto a different system or media from the system being audited. | |
| [SV-86709r1](https://www.stigviewer.com/stig/red_hat_enterprise_linux_7/2017-12-14/finding/V-72085) | The operating system must encrypt the transfer of audit records off-loaded onto a different system or media from the system being audited. | |

* **CIS**

**8.4.1 Install aide package** and **8.4.2 Implement Periodic Execution of File Integrity**

# <a name="UpgradePlan"></a>Appendix E - Upgrades

At this time there is not an "official" upgrade procedure to get from one release of Hedgehog Linux to the next. Upgrading the underlying operating system packages is generally straightforward, but not all of the Hedgehog Linux components are packaged into .deb archives yet as they should be, so for now it's a manual (and kind of nasty) process to Frankenstein an upgrade into existance. The author of this project intends to remedy this at some future point when time and resources allow.

If possible, it would save you **a lot** of trouble to just [re-ISO](#Installation) your Hedgehog installation and start fresh, backing up the files (in `/opt/sensor/sensor_ctl`) first and reconfiguring or restoring them as needed afterwards. 

However, if reinstalling the system is not an option, here is the basic process for doing a manual upgrade of Hedgehog Linux. It should be understood that this process is very likely to break your system, and there is **no** guarantee of any kind that any of this will work, or that these instructions are even complete or any support whatsoever regarding them. Really, it will be **much** easier if you re-ISO your installation. But for the brave among you, here you go. ⛔🆘😭💀

## Prerequisites

* A good understanding of the Linux command line
* An existing installation of Hedgehog Linux **with internet access**
* A copy of the Hedgehog Linux [ISO](#ISOBuild) for the version approximating the one you're upgrading to (i.e., the latest version), **and**
    - Either a separate VM with that ISO installed **OR**
    - A separate Linux workstation where you can manually mount that ISO to pull stuff off of it

## Upgrade

1. Obtain a root shell
    - `su -`
    
2. Temporarily set the umask value to Debian default instead of the more restrictive Hedgehog Linux default. This will allow updates to be applied with the right permissions.
    - `umask 0022` 

3. Create backups of some files
    - `cp /etc/apt/sources.list /etc/apt/sources.list.bak`

4. Set up alternate package sources, if needed
    - In an offline/airgapped scenario, you could use [apt-mirror](https://apt-mirror.github.io) to mirror Debian repos and [bandersnatch](https://github.com/pypa/bandersnatch/) to mirror PyPI sources, or [combine them](https://github.com/mmguero/espejo) with Docker. If you were to do this, you'd probably want to make the following changes (and **revert them after the upgrade**):        
        + create `/etc/apt/apt.conf.d/80ssl-exceptions` to ignore self-signed certificate warnings from using your apt-mirror
```
Acquire::https {
  Verify-Peer "false";
  Verify-Host "false";
}
```
        
        + modify `/etc/apt/source.list` to point to your apt-mirror:

```
deb https://XXXXXX:443/debian buster main contrib non-free
deb https://XXXXXX:443/debian-security buster/updates main contrib non-free
deb https://XXXXXX:443/debian buster-updates main contrib non-free
deb https://XXXXXX:443/debian buster-backports main contrib non-free
```

5. Update underlying system packages with `apt-get`
    - `apt-get update && apt-get dist-upgrade`

6. If there were [new system deb packages added](https://github.com/cisagov/Malcolm/tree/main/sensor-iso/config/package-lists) to this release of Hedgehog Linux (you might have to [manually compare](https://github.com/cisagov/Malcolm/commits/main/sensor-iso/config/package-lists) on GitHub), install them. If you're not sure, of course, you could just install everything, like this (although you may have to tweak some version numbers or something if the base distribution of your Hedgehog branch is different than `main`; in this example I'm not jumping between Debian releases, just upgrading within a release):
```
$ for LIST in apps desktopmanager net system; do curl -L -J -O https://raw.github.com/cisagov/Malcolm/main/sensor-iso/config/package-lists/$LIST.list.chroot; done
...
$ apt-get install $(cat *.list.chroot)
```

7. Update underlying python packages with `python3 -m pip`
    * `apt-get install -y build-essential git-core pkg-config python3-dev`
    * `python3 -m pip list --outdated --format=freeze | grep -v '^\-e' | cut -d = -f 1 | xargs -r -n1 python3 -m pip install -U`
        - if this fails for some reason, you may need to reinstall pip first with `python3 -m pip install --force -U pip`
        - some *very* old builds of Hedgehog Linux had separate Python 3.5 and 3.7 installations: in this case, you'd need to do this for both `python3 -m pip` and `python3.7 -m pip` (or whatever `python3.x` you have)
    * If there were [new python packages](https://raw.githubusercontent.com/cisagov/Malcolm/master/sensor-iso/config/hooks/normal/0169-pip-installs.hook.chroot) added to this release of Hedgehog Linux (you might have to [manually compare](https://github.com/cisagov/Malcolm/blame/main/sensor-iso/config/hooks/normal/0169-pip-installs.hook.chroot) on GitHub), install them. If you are using a PyPI mirror, replace `XXXXXX` here with your mirror's IP. The `colorama` package is used here as an example, your package list might vary.
        - `python3 -m pip install --no-compile --no-cache-dir --force-reinstall --upgrade --index-url=https://XXXXXX:443/pypi/simple --trusted-host=XXXXXX:443 colorama`

8. Okay, **now** things start to get a little bit ugly. You're going to need access to the ISO of the release of Hedgehog Linux you're upgrading to, as we're going to grab some packages off of it. On another Linux system, [build it](#ISOBuild).

9. Use a disk image mounter to mount the ISO, **or** if you want to just install the ISO in a VM and grab the files we need off of it, that's fine too. But I'll go through the example as if I've mounted the ISO.

10. Navigate to the `/live/` directory, and mount the `filesystem.squashfs` file
    - `sudo mount filesystem.squashfs /media/squash -t squashfs -o loop`
    - **OR**
    - `squashfuse filesystem.squashfs /home/user/media/squash`

11. Very recent builds of Hedgehog Linux keep some build artifacts in `/opt/hedgehog_install_artifacts/`. You're going to want to grab those files and throw them in a temporary directory on the system you're upgrading, via SSH or whatever means you devise.
```
root@hedgehog:/tmp# scp -r user@otherbox:/media/squash/opt/hedgehog_install_artifacts/ ./
user@otherbox's password: 
filebeat-tweaked-7.6.2-amd64.deb                                                100%   13MB  65.9MB/s   00:00    
arkime_2.2.3-1_amd64.deb                                                        100%  113MB  32.2MB/s   00:03    
netsniff-ng_0.6.6-1_amd64.deb                                                   100%  330KB  52.1MB/s   00:00    
zeek_3.0.20-1_amd64.deb                                                         100%   26MB  63.1MB/s   00:00
```

12. Blow away the old `zeek` package, we're going to start clean with that one particularly. The others should be fine to upgrade in place.
```
root@hedgehog:/opt# apt-get --purge remove zeek
Reading package lists... Done
Building dependency tree       
Reading state information... Done
The following packages will be REMOVED:
  zeek*
0 upgraded, 0 newly installed, 1 to remove and 0 not upgraded.
After this operation, 160 MB disk space will be freed.
Do you want to continue? [Y/n] y
(Reading database ... 118490 files and directories currently installed.)
Removing zeek (3.0.20-1) ...
dpkg: warning: while removing zeek, directory '/opt/zeek/spool' not empty so not removed
dpkg: warning: while removing zeek, directory '/opt/zeek/share/zeek/site' not empty so not removed
dpkg: warning: while removing zeek, directory '/opt/zeek/lib' not empty so not removed
dpkg: warning: while removing zeek, directory '/opt/zeek/bin' not empty so not removed
root@hedgehog:/opt# rm -rf /opt/zeek*
```

13. Install the new .deb files. You're going to have some warnings, but that's okay.
```
root@hedgehog:/tmp# dpkg -i hedgehog_install_artifacts/*.deb
(Reading database ... 118149 files and directories currently installed.)
Preparing to unpack .../filebeat-tweaked-7.6.2-amd64.deb ...
Unpacking filebeat (7.6.2) over (6.8.4) ...
dpkg: warning: unable to delete old directory '/usr/share/filebeat/kibana/6/dashboard': Directory not empty
dpkg: warning: unable to delete old directory '/usr/share/filebeat/kibana/6': Directory not empty
Preparing to unpack .../arkime_2.2.3-1_amd64.deb ...
Unpacking arkime (2.2.3-1) over (2.0.1-1) ...
Preparing to unpack .../netsniff-ng_0.6.6-1_amd64.deb ...
Unpacking netsniff-ng (0.6.6-1) over (0.6.6-1) ...
Preparing to unpack .../zeek_3.0.20-1_amd64.deb ...
Unpacking zeek (3.0.20-1) over (3.0.0-1) ...
Setting up filebeat (7.6.2) ...
Installing new version of [...]
[...]
Setting up arkime (2.2.3-1) ...
READ /opt/arkime/README.txt and RUN /opt/arkime/bin/Configure
Setting up netsniff-ng (0.6.6-1) ...
Setting up zeek (3.0.20-1) ...
Processing triggers for systemd (232-25+deb9u12) ...
Processing triggers for man-db (2.7.6.1-2) ...
```

14. Fix anything that might need fixing as far as the deb package requirements go
    - `apt-get -f install`

15. We just installed a Zeek .deb, but the third-part plugins packages and local config weren't part of that package. So we're going to `rsync` those from the other box where we have the ISO and `filesystem.squashfs` mounted as well:
```
root@hedgehog:/tmp# rsync -a user@otherbox:/media/squash/opt/zeek/ /opt/zeek 
user@otherbox's password: 

root@hedgehog:/tmp# ls -l /opt/zeek/share/zeek/site/
total 52
lrwxrwxrwx  1 root root    13 May  6 21:52 bzar -> packages/bzar
lrwxrwxrwx  1 root root    22 May  6 21:50 cve-2020-0601 -> packages/cve-2020-0601
-rw-r--r--  1 root root  2031 Apr 30 16:02 extractor.zeek
-rw-r--r--  1 root root 39134 May  1 14:20 extractor_params.zeek
lrwxrwxrwx  1 root root    14 May  6 21:52 hassh -> packages/hassh
lrwxrwxrwx  1 root root    12 May  6 21:52 ja3 -> packages/ja3
-rw-rw-r--  1 root root  2005 May  6 21:54 local.zeek
drwxr-xr-x 13 root root  4096 May  6 21:52 packages
lrwxrwxrwx  1 root root    27 May  6 21:52 zeek-EternalSafety -> packages/zeek-EternalSafety
lrwxrwxrwx  1 root root    26 May  6 21:52 zeek-community-id -> packages/zeek-community-id
lrwxrwxrwx  1 root root    27 May  6 21:51 zeek-plugin-bacnet -> packages/zeek-plugin-bacnet
lrwxrwxrwx  1 root root    25 May  6 21:51 zeek-plugin-enip -> packages/zeek-plugin-enip
lrwxrwxrwx  1 root root    29 May  6 21:51 zeek-plugin-profinet -> packages/zeek-plugin-profinet
lrwxrwxrwx  1 root root    27 May  6 21:52 zeek-plugin-s7comm -> packages/zeek-plugin-s7comm
lrwxrwxrwx  1 root root    24 May  6 21:52 zeek-plugin-tds -> packages/zeek-plugin-tds
```

16. The `zeekctl` component of zeek doesn't like being run by an unprivileged user unless the whole directory is owned by that user. As Hedgehog Linux runs everything it can as an unprivileged user, we're going to reset zeek to a "clean" state after each reboot. Zeek's config files will get regenerated when Zeek itself is started. So, now make a complete backup of `/opt/zeek` as it's going to have its ownership changed during runtime:
```
root@hedgehog:/tmp# rsync -a /opt/zeek/ /opt/zeek.orig

root@hedgehog:/tmp# chown -R sensor:sensor /opt/zeek/*

root@hedgehog:/tmp# chown -R root:root /opt/zeek.orig/*

root@hedgehog:/tmp# ls -l /opt/ | grep zeek
drwxr-xr-x  8 root   root    4096 May  8 15:48 zeek
drwxr-xr-x  8 root   root    4096 May  8 15:48 zeek.orig
```

17. Grab other new scripts and stuff from our mount of the ISO using `rsync`:
```
root@hedgehog:/tmp# rsync -a user@otherbox:/media/squash/usr/local/bin/ /usr/local/bin
user@otherbox's password: 

root@hedgehog:/tmp# ls -l /usr/local/bin/ | tail
lrwxrwxrwx 1 root root        18 May  8 14:34 zeek -> /opt/zeek/bin/zeek
-rwxr-xr-x 1 root staff    10349 Oct 29  2019 zeek_carve_logger.py
-rwxr-xr-x 1 root staff    10467 Oct 29  2019 zeek_carve_scanner.py
-rw-r--r-- 1 root staff    25756 Oct 29  2019 zeek_carve_utils.py
-rwxr-xr-x 1 root staff     8787 Oct 29  2019 zeek_carve_watcher.py
-rwxr-xr-x 1 root staff     4883 May  4 17:39 zeek_install_plugins.sh

root@hedgehog:/tmp# rsync -a user@otherbox:/media/squash/opt/yara-rules/ /opt/yara-rules
user@otherbox's password: 

root@hedgehog:/tmp# rsync -a user@otherbox:/media/squash/opt/capa-rules/ /opt/capa-rules
user@otherbox's password: 

root@hedgehog:/tmp# ls -l /opt/ | grep '\-rules'
drwxr-xr-x  8 root   root    4096 May  8 15:48 capa-rules
drwxr-xr-x  8 root   root  24576  May  8 15:48 yara-rules

root@hedgehog:/tmp# for BEAT in filebeat; do rsync -a user@otherbox:/media/squash/usr/share/$BEAT/kibana/ /usr/share/$BEAT/kibana; done
user@otherbox's password: 
user@otherbox's password: 

root@hedgehog:/tmp# rsync -avP --delete user@otherbox:/media/squash/etc/audit/rules.d/ /etc/audit/rules.d/
user@otherbox's password: 

root@hedgehog:/tmp# rsync -avP --delete user@otherbox:/media/squash/etc/sudoers.d/ /etc/sudoers.d/
user@otherbox's password: 

root@hedgehog:/tmp# chmod 400 /etc/sudoers.d/*
```

18. Set capabilities and symlinks for network capture programs to be used by the unprivileged user:

commands:

```
chown root:netdev /usr/sbin/netsniff-ng && \
  setcap 'CAP_NET_RAW+eip CAP_NET_ADMIN+eip CAP_IPC_LOCK+eip CAP_SYS_ADMIN+eip' /usr/sbin/netsniff-ng
chown root:netdev /opt/zeek/bin/zeek && \
  setcap 'CAP_NET_RAW+eip CAP_NET_ADMIN+eip CAP_IPC_LOCK+eip' /opt/zeek/bin/zeek
chown root:netdev /sbin/ethtool && \
  setcap 'CAP_NET_RAW+eip CAP_NET_ADMIN+eip' /sbin/ethtool
chown root:netdev /opt/zeek/bin/capstats && \
  setcap 'CAP_NET_RAW+eip CAP_NET_ADMIN+eip' /opt/zeek/bin/capstats
chown root:netdev /usr/bin/tcpdump && \
  setcap 'CAP_NET_RAW+eip CAP_NET_ADMIN+eip' /usr/bin/tcpdump
chown root:netdev /opt/arkime/bin/capture && \
  setcap 'CAP_NET_RAW+eip CAP_NET_ADMIN+eip CAP_IPC_LOCK+eip' /opt/arkime/bin/capture

ln -s -f /opt/zeek/bin/zeek /usr/local/bin/
ln -s -f /usr/sbin/netsniff-ng /usr/local/bin/
ln -s -f /usr/bin/tcpdump /usr/local/bin/
ln -s -f /opt/arkime/bin/capture /usr/local/bin/
ln -s -f /opt/arkime/bin/npm /usr/local/bin
ln -s -f /opt/arkime/bin/node /usr/local/bin
ln -s -f /opt/arkime/bin/npx /usr/local/bin
```

example:

```
root@hedgehog:/tmp# chown root:netdev /usr/sbin/netsniff-ng && \
>   setcap 'CAP_NET_RAW+eip CAP_NET_ADMIN+eip CAP_IPC_LOCK+eip CAP_SYS_ADMIN+eip' /usr/sbin/netsniff-ng
root@hedgehog:/tmp# chown root:netdev /opt/zeek/bin/zeek && \
>   setcap 'CAP_NET_RAW+eip CAP_NET_ADMIN+eip CAP_IPC_LOCK+eip' /opt/zeek/bin/zeek
root@hedgehog:/tmp# chown root:netdev /sbin/ethtool && \
>   setcap 'CAP_NET_RAW+eip CAP_NET_ADMIN+eip' /sbin/ethtool
root@hedgehog:/tmp# chown root:netdev /opt/zeek/bin/capstats && \
>   setcap 'CAP_NET_RAW+eip CAP_NET_ADMIN+eip' /opt/zeek/bin/capstats
root@hedgehog:/tmp# chown root:netdev /usr/bin/tcpdump && \
>   setcap 'CAP_NET_RAW+eip CAP_NET_ADMIN+eip' /usr/bin/tcpdump
root@hedgehog:/tmp# chown root:netdev /opt/arkime/bin/capture && \
>   setcap 'CAP_NET_RAW+eip CAP_NET_ADMIN+eip CAP_IPC_LOCK+eip' /opt/arkime/bin/capture
root@hedgehog:/tmp# ln -s -f /opt/zeek/bin/zeek /usr/local/bin/
root@hedgehog:/tmp# ln -s -f /usr/sbin/netsniff-ng /usr/local/bin/
root@hedgehog:/tmp# ln -s -f /usr/bin/tcpdump /usr/local/bin/
root@hedgehog:/tmp# ln -s -f /opt/arkime/bin/capture /usr/local/bin/
root@hedgehog:/tmp# ln -s -f /opt/arkime/bin/npm /usr/local/bin
root@hedgehog:/tmp# ln -s -f /opt/arkime/bin/node /usr/local/bin
root@hedgehog:/tmp# ln -s -f /opt/arkime/bin/npx /usr/local/bin
```

19. Back up unprivileged user sensor-specific config and scripts:
    - `mv /opt/sensor/ /opt/sensor_upgrade_backup_$(date +%Y-%m-%d)`

20. Grab unprivileged user sensor-specific config and scripts from our mount of the ISO using `rsync` and change its ownership to the unprivileged user:
```
root@hedgehog:/tmp# rsync -av user@otherbox:/media/squash/opt/sensor /opt/
user@otherbox's password: 
receiving incremental file list
created directory ./opt
sensor/
[...]

sent 1,244 bytes  received 1,646,409 bytes  470,758.00 bytes/sec
total size is 1,641,629  speedup is 1.00

root@hedgehog:/tmp# chown -R sensor:sensor /opt/sensor*

root@hedgehog:/tmp# ls -l /opt/ | grep sensor
drwxr-xr-x  4 sensor sensor  4096 May  6 22:00 sensor
drwxr-x---  4 sensor sensor  4096 May  8 14:33 sensor_upgrade_backup_2020-05-08
```

21. Leave the root shell and `cd` to `/opt`
```
root@hedgehog:~# exit
logout

sensor@hedgehog:~$ whoami
sensor

sensor@hedgehog:~$ cd /opt
```

22. Compare the old and new `control_vars.conf` files
```
sensor@hedgehog:opt$ diff sensor_upgrade_backup_2020-05-08/sensor_ctl/control_vars.conf sensor/sensor_ctl/control_vars.conf 
1,2c1,2
< export CAPTURE_INTERFACE=enp0s3
< export CAPTURE_FILTER="not port 5044 and not port 5601 and not port 8005 and not port 9200 and not port 9600"
---
> export CAPTURE_INTERFACE=xxxx
> export CAPTURE_FILTER=""
4c4
[...]
```

Examine the differences. If there aren't any new `export` variables, then you're probably safe to just replace the default version of `control_vars.conf` with the backed-up version:

```
sensor@hedgehog:opt$ cp sensor_upgrade_backup_2020-05-08/sensor_ctl/control_vars.conf sensor/sensor_ctl/control_vars.conf 
cp: overwrite 'sensor/sensor_ctl/control_vars.conf'? y
```

If there are major differences or new variables, continue on to the next step, in a minute you'll need to run `capture-config` to configure from scratch anyway.

23. Restore certificates/keystores for forwarders from the backup `sensor_ctl` path to the new one
```
sensor@hedgehog:opt$ for BEAT in filebeat miscbeat; do cp /opt/sensor_upgrade_backup_2020-05-08/sensor_ctl/$BEAT/data/* /opt/sensor/sensor_ctl/$BEAT/data/; done

sensor@hedgehog:opt$ cp /opt/sensor_upgrade_backup_2020-05-07/sensor_ctl/filebeat/{ca.crt,client.crt,client.key} /opt/sensor/sensor_ctl/logstash-client-certificates/
```

24. Despite what we just did, you may consider running `capture-config` to re-configure [capture, forwarding, and autostart services](#ConfigUser) from scratch anyway. You can use the backed-up version of `control_vars.conf` to refer back to as a basis for things you might want to restore (e.g., `CAPTURE_INTERFACE`, `CAPTURE_FILTER`, `PCAP_PATH`, `ZEEK_LOG_PATH`, your autostart settings, etc.).

25. Once you feel confident you've completed all of these steps, issue a reboot on the Hedgehog

## Post-upgrade

Once the Hedgehog has come back up, check to make sure everything is working:

* `/opt/sensor/sensor_ctl/status` should return `RUNNING` for the things you set to autorun (no `FATAL` errors)
* `sensorwatch` should show current writes to Zeek log files and PCAP files (depending on your configuration)
* `tail -f /opt/sensor/sensor_ctl/log/*` should show no egregious errors
* `zeek --version`, `zeek -N local` and `capture --version` ought to run and print out version information as expected
* if you are forwarding to a [Malcolm](https://github.com/cisagov/Malcolm) aggregator, you should start seeing data momentarily
    
# <a name="Footer"></a>Copyright

Hedgehog Linux - part of [Malcolm](https://github.com/cisagov/Malcolm) - is Copyright 2022 Battelle Energy Alliance, LLC, and is developed and released through the cooperation of the Cybersecurity and Infrastructure Security Agency of the U.S. Department of Homeland Security.

See [`License.txt`](https://raw.githubusercontent.com/cisagov/Malcolm/main/License.txt) for the terms of its release.

### Contact information of author(s):

[malcolm@inl.gov](mailto:malcolm@inl.gov?subject=Network%20sensor%20development)<|MERGE_RESOLUTION|>--- conflicted
+++ resolved
@@ -225,14 +225,41 @@
 
 There are five forwarder services used on the sensor, each for forwarding a different type of log or sensor metric.
 
-<<<<<<< HEAD
+### <a name="arkime-capture"></a>capture: Arkime session forwarding
+
+[capture](https://github.com/arkime/arkime/tree/master/capture) is not only used to capture PCAP files, but also the parse raw traffic into sessions and forward this session metadata to an [OpenSearch](https://opensearch.org/) database so that it can be viewed in [Arkime viewer](https://arkime.com/), whether standalone or as part of a [Malcolm](https://github.com/cisagov/Malcolm) instance. If you're using Hedgehog Linux with Malcolm, please read [Correlating Zeek logs and Arkime sessions](https://github.com/cisagov/Malcolm#ZeekArkimeFlowCorrelation) in the Malcolm documentation for more information.
+
+First, select the OpenSearch connection transport protocol, either **HTTPS** or **HTTP**. If the metrics are being forwarded to Malcolm, select **HTTPS** to encrypt messages from the sensor to the aggregator using TLS v1.2 using ECDHE-RSA-AES128-GCM-SHA256. If **HTTPS** is chosen, you must choose whether to enable SSL certificate verification. If you are using a self-signed certificate (such as the one automatically created during [Malcolm's configuration](https://github.com/cisagov/Malcolm#configure-authentication)), choose **None**.
+
+![OpenSearch connection protocol](./docs/images/opensearch_connection_protocol.png) ![OpenSearch SSL verification](./docs/images/opensearch_ssl_verification.png)
+
+Next, enter the **OpenSearch host** IP address (ie., the IP address of the aggregator) and port. These metrics are written to an OpenSearch database using a RESTful API, usually using port 9200. Depending on your network configuration, you may need to open this port in your firewall to allow this connection from the sensor to the aggregator.
+
+![OpenSearch host and port](./docs/images/arkime-capture-ip-port.png)
+
+You will be asked to enter authentication credentials for the sensor's connections to the aggregator's OpenSearch API. After you've entered the username and the password, the sensor will attempt a test connection to OpenSearch using the connection information provided.
+
+![OpenSearch username](./docs/images/opensearch_username.png) ![OpenSearch password](./docs/images/opensearch_password.png) ![Successful OpenSearch connection](./docs/images/opensearch_connection_success.png)
+
+Finally, you will be shown a dialog for a list of IP addresses used to populate an access control list (ACL) for hosts allowed to connect back to the sensor for retrieving session payloads from its PCAP files for display in Arkime viewer. The list will be prepopulated with the IP address entered a few screens prior to this one.
+
+![PCAP retrieval ACL](./docs/images/malcolm_arkime_reachback_acl.png)
+
+Finally, you'll be given the opportunity to review the all of the Arkime `capture` options you've specified. Selecting **OK** will cause the parameters to be saved and you will be returned to the configuration tool's welcome screen.
+
+![capture settings confirmation](./docs/images/arkime_confirm.png)
+
 ### <a name="filebeat"></a>filebeat: Zeek and Suricata log forwarding
 
 [Filebeat](https://www.elastic.co/products/beats/filebeat) is used to forward [Zeek](https://www.zeek.org/) and [Suricata](https://suricata.io/) logs to a remote [Logstash](https://www.elastic.co/products/logstash) instance for further enrichment prior to insertion into an [OpenSearch](https://opensearch.org/) database.
 
-To configure filebeat, first provide the log path (the same path previously configured for log file generation). You must also provide the IP address of the Logstash instance to which the logs are to be forwarded, and the port on which Logstash is listening. These logs are forwarded using the Beats protocol, generally over port 5044. Depending on your network configuration, you may need to open this port in your firewall to allow this connection from the sensor to the aggregator.
-
-![Configure filebeat for log forwrding](./docs/images/filebeat_dest.png)
+To configure filebeat, first provide the log path (the same path previously configured for log file generation).
+
+![Configure filebeat for log forwarding](./docs/images/filebeat_log_path.png)
+
+You must also provide the IP address of the Logstash instance to which the logs are to be forwarded, and the port on which Logstash is listening. These logs are forwarded using the Beats protocol, generally over port 5044. Depending on your network configuration, you may need to open this port in your firewall to allow this connection from the sensor to the aggregator.
+
+![Configure filebeat for log forwrading](./docs/images/filebeat_ip_port.png)
 
 Next you are asked whether the connection used for log forwarding should be done **unencrypted** or over **SSL**. Unencrypted communication requires less processing overhead and is simpler to configure, but the contents of the logs may be visible to anyone who is able to intercept that traffic.
 
@@ -242,82 +269,16 @@
 
 ![Unencrypted vs. SSL encryption for log forwarding](./docs/images/filebeat_ssl_verify.png)
 
-The last step for SSL-encrypted log forwarding is to specify the SSL certificate authority, certificate, and key files. These files must match those used by the Logstash instance receiving the logs on the aggregator. If Malcolm's `auth_setup` script was used to generate these files they would be found in the `filebeat/certs/` subdirectory of the Malcolm installation and must be manually copied to the sensor (stored under `/opt/sensor/sensor_ctl/filebeat/` or in any other path accessible to the sensor account). Specify the location of the certificate authorities file (eg., `ca.crt`), the certificate file (eg., `client.crt`), and the key file (eg., `client.key`).
+The last step for SSL-encrypted log forwarding is to specify the SSL certificate authority, certificate, and key files. These files must match those used by the Logstash instance receiving the logs on the aggregator. If Malcolm's `auth_setup` script was used to generate these files they would be found in the `filebeat/certs/` subdirectory of the Malcolm installation and must be manually copied to the sensor (stored under `/opt/sensor/sensor_ctl/logstash-client-certificates` or in any other path accessible to the sensor account). Specify the location of the certificate authorities file (eg., `ca.crt`), the certificate file (eg., `client.crt`), and the key file (eg., `client.key`).
 
 ![SSL certificate files](./docs/images/filebeat_certs.png)
 
 The Logstash instance receiving the events must be similarly configured with matching SSL certificate and key files. Under Malcolm, the `BEATS_SSL` variable must be set to true in Malcolm's `docker-compose.yml` file and the SSL files must exist in the `logstash/certs/` subdirectory of the Malcolm installation.
 
-Once you have specified all of the filebeat parameters, you will be presented with a summary of the settings related to the forwarding of these logs. Selecting **OK** will cause the parameters to be written to filebeat's configuration keystore under `/opt/sensor/sensor_ctl/filebeat` and you will be returned to the configuration tool's welcome screen.
+Once you have specified all of the filebeat parameters, you will be presented with a summary of the settings related to the forwarding of these logs. Selecting **OK** will cause the parameters to be written to filebeat's configuration keystore under `/opt/sensor/sensor_ctl/logstash-client-certificates` and you will be returned to the configuration tool's welcome screen.
 
 ![Confirm filebeat settings](./docs/images/filebeat_confirm.png)
 
-=======
->>>>>>> 03e066cc
-### <a name="arkime-capture"></a>capture: Arkime session forwarding
-
-[capture](https://github.com/arkime/arkime/tree/master/capture) is not only used to capture PCAP files, but also the parse raw traffic into sessions and forward this session metadata to an [OpenSearch](https://opensearch.org/) database so that it can be viewed in [Arkime viewer](https://arkime.com/), whether standalone or as part of a [Malcolm](https://github.com/cisagov/Malcolm) instance. If you're using Hedgehog Linux with Malcolm, please read [Correlating Zeek logs and Arkime sessions](https://github.com/cisagov/Malcolm#ZeekArkimeFlowCorrelation) in the Malcolm documentation for more information.
-
-First, select the OpenSearch connection transport protocol, either **HTTPS** or **HTTP**. If the metrics are being forwarded to Malcolm, select **HTTPS** to encrypt messages from the sensor to the aggregator using TLS v1.2 using ECDHE-RSA-AES128-GCM-SHA256. If **HTTPS** is chosen, you must choose whether to enable SSL certificate verification. If you are using a self-signed certificate (such as the one automatically created during [Malcolm's configuration](https://github.com/cisagov/Malcolm#configure-authentication)), choose **None**.
-
-![OpenSearch connection protocol](./docs/images/opensearch_connection_protocol.png) ![OpenSearch SSL verification](./docs/images/opensearch_ssl_verification.png)
-
-Next, enter the **OpenSearch host** IP address (ie., the IP address of the aggregator) and port. These metrics are written to an OpenSearch database using a RESTful API, usually using port 9200. Depending on your network configuration, you may need to open this port in your firewall to allow this connection from the sensor to the aggregator.
-
-![OpenSearch host and port](./docs/images/arkime-capture-ip-port.png)
-
-You will be asked to enter authentication credentials for the sensor's connections to the aggregator's OpenSearch API. After you've entered the username and the password, the sensor will attempt a test connection to OpenSearch using the connection information provided.
-
-![OpenSearch username](./docs/images/opensearch_username.png) ![OpenSearch password](./docs/images/opensearch_password.png) ![Successful OpenSearch connection](./docs/images/opensearch_connection_success.png)
-
-Finally, you will be shown a dialog for a list of IP addresses used to populate an access control list (ACL) for hosts allowed to connect back to the sensor for retrieving session payloads from its PCAP files for display in Arkime viewer. The list will be prepopulated with the IP address entered a few screens prior to this one.
-
-![PCAP retrieval ACL](./docs/images/malcolm_arkime_reachback_acl.png)
-
-Finally, you'll be given the opportunity to review the all of the Arkime `capture` options you've specified. Selecting **OK** will cause the parameters to be saved and you will be returned to the configuration tool's welcome screen.
-
-![capture settings confirmation](./docs/images/arkime_confirm.png)
-
-<<<<<<< HEAD
-![Metricbeat interval](./docs/images/metricbeat_interval.png)
-
-Next, select the OpenSearch connection transport protocol, either **HTTPS** or **HTTP**. If the metrics are being forwarded to Malcolm, select **HTTPS** to encrypt messages from the sensor to the aggregator using TLS v1.2 using ECDHE-RSA-AES128-GCM-SHA256. If **HTTPS** is chosen, you must choose whether to enable SSL certificate verification. If you are using a self-signed certificate (such as the one automatically created during [Malcolm's configuration](https://github.com/cisagov/Malcolm#configure-authentication), choose **None**.
-
-![OpenSearch connection protocol](./docs/images/metricbeat_elastic_protocol.png) ![OpenSearch SSL verification](./docs/images/metricbeat_elastic_ssl.png)
-
-Next, enter the **OpenSearch host** IP address (ie., the IP address of the aggregator) and port. These metrics are written to an OpenSearch database using a RESTful API, usually using port 9200. Depending on your network configuration, you may need to open this port in your firewall to allow this connection from the sensor to the aggregator.
-=======
-### <a name="filebeat"></a>filebeat: Zeek and Suricata log forwarding
->>>>>>> 03e066cc
-
-[Filebeat](https://www.elastic.co/products/beats/filebeat) is used to forward [Zeek](https://www.zeek.org/) and [Suricata](https://suricata.io/) logs to a remote [Logstash](https://www.elastic.co/products/logstash) instance for further enrichment prior to insertion into an [OpenSearch](https://opensearch.org/) database.
-
-To configure filebeat, first provide the log path (the same path previously configured for log file generation).
-
-![Configure filebeat for log forwarding](./docs/images/filebeat_log_path.png)
-
-You must also provide the IP address of the Logstash instance to which the logs are to be forwarded, and the port on which Logstash is listening. These logs are forwarded using the Beats protocol, generally over port 5044. Depending on your network configuration, you may need to open this port in your firewall to allow this connection from the sensor to the aggregator.
-
-![Configure filebeat for log forwrading](./docs/images/filebeat_ip_port.png)
-
-Next you are asked whether the connection used for log forwarding should be done **unencrypted** or over **SSL**. Unencrypted communication requires less processing overhead and is simpler to configure, but the contents of the logs may be visible to anyone who is able to intercept that traffic.
-
-![Filebeat SSL certificate verification](./docs/images/filebeat_ssl.png)
-
-If **SSL** is chosen, you must choose whether to enable [SSL certificate verification](https://www.elastic.co/guide/en/beats/filebeat/current/configuring-ssl-logstash.html). If you are using a self-signed certificate (such as the one automatically created during [Malcolm's configuration](https://github.com/idaholab/Malcolm#configure-authentication), choose **None**.
-
-![Unencrypted vs. SSL encryption for log forwarding](./docs/images/filebeat_ssl_verify.png)
-
-The last step for SSL-encrypted log forwarding is to specify the SSL certificate authority, certificate, and key files. These files must match those used by the Logstash instance receiving the logs on the aggregator. If Malcolm's `auth_setup` script was used to generate these files they would be found in the `filebeat/certs/` subdirectory of the Malcolm installation and must be manually copied to the sensor (stored under `/opt/sensor/sensor_ctl/logstash-client-certificates` or in any other path accessible to the sensor account). Specify the location of the certificate authorities file (eg., `ca.crt`), the certificate file (eg., `client.crt`), and the key file (eg., `client.key`).
-
-![SSL certificate files](./docs/images/filebeat_certs.png)
-
-The Logstash instance receiving the events must be similarly configured with matching SSL certificate and key files. Under Malcolm, the `BEATS_SSL` variable must be set to true in Malcolm's `docker-compose.yml` file and the SSL files must exist in the `logstash/certs/` subdirectory of the Malcolm installation.
-
-Once you have specified all of the filebeat parameters, you will be presented with a summary of the settings related to the forwarding of these logs. Selecting **OK** will cause the parameters to be written to filebeat's configuration keystore under `/opt/sensor/sensor_ctl/logstash-client-certificates` and you will be returned to the configuration tool's welcome screen.
-
-![Confirm filebeat settings](./docs/images/filebeat_confirm.png)
-
 ### <a name="miscbeat"></a>miscbeat: System metrics forwarding
 
 The sensor uses [Fluent Bit](https://fluentbit.io/) to gather miscellaneous system resource metrics (CPU, network I/O, disk I/O, memory utilization, temperature, etc.) and the [Beats](https://www.elastic.co/guide/en/beats/filebeat/current/filebeat-input-tcp.html) protocol to forward these metrics to a remote [Logstash](https://www.elastic.co/products/logstash) instance for further enrichment prior to insertion into an [OpenSearch](https://opensearch.org/) database. Metrics categories can be enabled/disabled as described in the [autostart services](#ConfigAutostart) section of this document.
@@ -330,19 +291,7 @@
 
 Despite configuring capture and/or forwarder services as described in previous sections, only services enabled in the autostart configuration will run when the sensor starts up. The available autostart processes are as follows (recommended services are in **bold text**):
 
-<<<<<<< HEAD
-* **AUTOSTART_AUDITBEAT** – [auditbeat](#auditbeat) audit log forwarder
-* **AUTOSTART_CLAMAV_UPDATES** – Virus database update service for ClamAV (requires sensor to be connected to the internet)
-* **AUTOSTART_FILEBEAT** – [filebeat](#filebeat) Zeek log forwarder 
-* **AUTOSTART_HEATBEAT** – [sensor hardware](#heatbeat) (eg., CPU and storage device temperature) metrics forwarder
-* **AUTOSTART_HEATBEAT_SENSORS** – the background process monitoring [hardware sensors](#heatbeat) for temperatures, voltages, fan speeds, etc. (this is required in addition to **AUTOSTART_HEATBEAT** metrics forwarding)
-* **AUTOSTART_METRICBEAT** – system resource utilization [metrics forwarder](#metricbeat)
-* **AUTOSTART_ARKIME** – [capture](#arkime-capture) PCAP engine for traffic capture, as well as traffic parsing and metadata insertion into OpenSearch for viewing in [Arkime](https://arkime.com/). If you are using Hedgehog Linux along with [Malcolm](https://github.com/cisagov/Malcolm) or another Arkime installation, this is probably the packet capture engine you want to use.
-* *AUTOSTART_NETSNIFF* – [netsniff-ng](http://netsniff-ng.org/) PCAP engine for saving packet capture (PCAP) files
-* **AUTOSTART_PRUNE_ZEEK** – storage space monitor to ensure that Zeek logs do not consume more than 90% of the total size of the storage volume to which Zeek logs are written
-* **AUTOSTART_PRUNE_PCAP** – storage space monitor to ensure that PCAP files do not consume more than 90% of the total size of the storage volume to which PCAP files are written
-=======
-* **AUTOSTART_ARKIME** - [capture](#arkime-capture) PCAP engine for traffic capture, as well as traffic parsing and metadata insertion into OpenSearch for viewing in [Arkime](https://arkime.com/). If you are using Hedgehog Linux along with [Malcolm](https://github.com/idaholab/Malcolm) or another Arkime installation, this is probably the packet capture engine you want to use.
+* **AUTOSTART_ARKIME** - [capture](#arkime-capture) PCAP engine for traffic capture, as well as traffic parsing and metadata insertion into OpenSearch for viewing in [Arkime](https://arkime.com/). If you are using Hedgehog Linux along with [Malcolm](https://github.com/cisagov/Malcolm) or another Arkime installation, this is probably the packet capture engine you want to use.
 * **AUTOSTART_CLAMAV_UPDATES** - Virus database update service for ClamAV (requires sensor to be connected to the internet)
 * **AUTOSTART_FILEBEAT** - [filebeat](#filebeat) Zeek and Suricata log forwarder 
 * **AUTOSTART_FLUENTBIT_AIDE** - [Fluent Bit](https://fluentbit.io/) agent [monitoring](https://docs.fluentbit.io/manual/pipeline/inputs/exec) [AIDE](https://aide.github.io/) file system integrity checks
@@ -351,11 +300,10 @@
 * **AUTOSTART_FLUENTBIT_METRICS** - [Fluent Bit](https://fluentbit.io/) agent for collecting [various](https://docs.fluentbit.io/manual/pipeline/inputs) system resource and performance metrics
 * **AUTOSTART_FLUENTBIT_SYSLOG** - [Fluent Bit](https://fluentbit.io/) agent [monitoring](https://docs.fluentbit.io/manual/pipeline/inputs/syslog) Linux syslog messages
 * **AUTOSTART_FLUENTBIT_THERMAL** - [Fluent Bit](https://fluentbit.io/) agent [monitoring](https://docs.fluentbit.io/manual/pipeline/inputs/thermal) system temperatures
-* **AUTOSTART_MISCBEAT** - [filebeat](https://www.elastic.co/guide/en/beats/filebeat/current/filebeat-input-tcp.html) forwarder which sends system metrics collected by [Fluent Bit](https://fluentbit.io/) to a remote Logstash instance (e.g., [Malcolm](https://github.com/idaholab/Malcolm)'s)
+* **AUTOSTART_MISCBEAT** - [filebeat](https://www.elastic.co/guide/en/beats/filebeat/current/filebeat-input-tcp.html) forwarder which sends system metrics collected by [Fluent Bit](https://fluentbit.io/) to a remote Logstash instance (e.g., [Malcolm](https://github.com/cisagov/Malcolm)'s)
 * *AUTOSTART_NETSNIFF* - [netsniff-ng](http://netsniff-ng.org/) PCAP engine for saving packet capture (PCAP) files
 * **AUTOSTART_PRUNE_PCAP** - storage space monitor to ensure that PCAP files do not consume more than 90% of the total size of the storage volume to which PCAP files are written
 * **AUTOSTART_PRUNE_ZEEK** - storage space monitor to ensure that Zeek logs do not consume more than 90% of the total size of the storage volume to which Zeek logs are written
->>>>>>> 03e066cc
 * **AUTOSTART_SURICATA** - [Suricata](https://suricata.io/) traffic analysis engine
 * **AUTOSTART_SURICATA_UPDATES** - Rule update service for Suricata (requires sensor to be connected to the internet)
 * *AUTOSTART_TCPDUMP* - [tcpdump](https://www.tcpdump.org/) PCAP engine for saving packet capture (PCAP) files
