--- conflicted
+++ resolved
@@ -41,11 +41,7 @@
     go run bootstrap.go
 
 ENV BEATS=metricbeat
-<<<<<<< HEAD
-ENV BEATS_VERSION=7.10.0
-=======
 ENV BEATS_VERSION=7.10.2
->>>>>>> 8c3ed6b0
 
 ADD ./build.sh /build.sh
 RUN [ "chmod", "+x", "/build.sh" ]
