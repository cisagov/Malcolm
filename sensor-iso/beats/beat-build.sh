#!/bin/bash

# Copyright (c) 2018 Battelle Energy Alliance, LLC.  All rights reserved.

<<<<<<< HEAD
VERSION="7.5.0"
while getopts b:v: opts; do
=======
VERSION="6.8.5"
THIRD_PARTY_BRANCH="master"
while getopts b:v:t: opts; do
>>>>>>> acc1fb37
   case ${opts} in
      b) BEAT=${OPTARG} ;;
      v) VERSION=${OPTARG} ;;
      t) THIRD_PARTY_BRANCH=${OPTARG} ;;
   esac
done

if [[ -z $BEAT || -z $VERSION || -z $THIRD_PARTY_BRANCH ]] ; then
  echo "usage:" >&2
  echo "  beat-build.sh -b <BEAT> [-v <BEAT_VERSION>] [-v <THIRD_PARTY_BEAT_BRANCH>]" >&2
  echo "" >&2
  echo "example:" >&2
  echo "  beat-build.sh -b metricbeat -v $VERSION" >&2
  exit 1
fi

BEAT_DIR="$(pwd)/$(echo "$BEAT" | sed "s@^https*://@@" | sed 's@/@_@g')"
mkdir -p "$BEAT_DIR"
docker run --rm -v "$BEAT_DIR":/build -e "BEATS_VERSION=$VERSION" -e "THIRD_PARTY_BRANCH=$THIRD_PARTY_BRANCH" -e "BEATS=$BEAT" beats-build:latest<|MERGE_RESOLUTION|>--- conflicted
+++ resolved
@@ -2,14 +2,9 @@
 
 # Copyright (c) 2018 Battelle Energy Alliance, LLC.  All rights reserved.
 
-<<<<<<< HEAD
 VERSION="7.5.0"
-while getopts b:v: opts; do
-=======
-VERSION="6.8.5"
 THIRD_PARTY_BRANCH="master"
 while getopts b:v:t: opts; do
->>>>>>> acc1fb37
    case ${opts} in
       b) BEAT=${OPTARG} ;;
       v) VERSION=${OPTARG} ;;
