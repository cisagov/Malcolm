repository: cisagov/Malcolm
title: Malcolm
offline_mode: false
malcolm:
  version: 25.08.0
description: A powerful, easily deployable network traffic analysis tool suite for network security monitoring
logo: docs/images/logo/Malcolm_outline_banner_dark.png
remote_theme: pages-themes/minimal@v0.2.0
youtube_url: https://www.youtube.com/@MalcolmNetworkTrafficAnalysis
mastodon:
  id:
  url:
reddit:
<<<<<<< HEAD
  id:
  url:
=======
  id: Malcolm on Reddit
  url: https://reddit.com/r/Malcolm
>>>>>>> 9e317d67
umami:
  id:
  url:
docs_uri: docs/
alerting_docs_uri: docs/alerting.html
anomaly_detection_docs_uri: docs/anomaly-detection.html
api_docs_uri: docs/api.html
arkime_docs_uri: docs/arkime.html
components_docs_uri: docs/components.html
configuring_docs_uri: docs/malcolm-preparation.html
contributing_docs_uri: docs/contributing-guide.html
dashboards_docs_uri: docs/dashboards.html
download_docs_uri: docs/download.html#DownloadISOs
hardening_docs_uri: docs/hardening.html
hedgehog_docs_uri: docs/hedgehog.html
live_analysis_docs_uri: docs/live-analysis.html
protocols_docs_uri: docs/protocols.html
queries_docs_uri: docs/queries-cheat-sheet.html
quickstart_docs_uri: docs/quickstart.html
severity_docs_uri: docs/severity.html
thirdparty_logs_docs_uri: docs/third-party-logs.html
upload_docs_uri: docs/upload.html
url:
github:
  owner_name: Cybersecurity and Infrastructure Security Agency
  default_branch: main
plugins:
  - jekyll-relative-links
  - jekyll-remote-theme
  - jekyll-seo-tag
  - jekyll-sitemap
show_downloads: true
relative_links:
  enabled: true
  collections: true
exclude:
  - .dockerignore
  - .envrc
  - .git
  - .github
  - .gitignore
  - .ldap_config_defaults
  - .opensearch.primary.curlrc
  - .opensearch.secondary.curlrc
  - .tmp
  - .travis.yml
  - .trigger_workflow_build
  - api
  - arkime
  - arkime-logs
  - arkime-raw
  - config
  - dashboards
  - docker-compose-dev.yml
  - docker-compose.yml
  - Dockerfiles
  - docs/images/font
  - docs/images/hedgehog/logo/font
  - docs/quick-start
  - docs/slides
  - docs/stix
  - docs/web
  - file-monitor
  - file-upload
  - filebeat
  - freq-server
  - Gemfile
  - Gemfile.lock
  - htadmin
  - logstash
  - malcolm-iso
  - netbox
  - nginx
  - opensearch
  - opensearch-backup
  - pcap
  - pcap-capture
  - pcap-monitor
  - scripts
  - hedgehog-iso
  - shared
  - suricata
  - suricata-logs
  - yara
  - yq
  - zeek
  - zeek-logs
  - "**/*.ai"
  - "**/*.eps"
  - "**/*.odg"
  - "**/*.ppt*"
  - "**/*.pdf"
  - "**/*.svg"
  - "**/*.xcf"<|MERGE_RESOLUTION|>--- conflicted
+++ resolved
@@ -11,13 +11,8 @@
   id:
   url:
 reddit:
-<<<<<<< HEAD
   id:
   url:
-=======
-  id: Malcolm on Reddit
-  url: https://reddit.com/r/Malcolm
->>>>>>> 9e317d67
 umami:
   id:
   url:
