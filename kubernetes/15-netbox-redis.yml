---
apiVersion: v1
kind: Service
metadata:
  name: netbox-redis
  namespace: malcolm
spec:
  ports:
    - port: 6379
      protocol: TCP
      name: redis
  selector:
    name: netbox-redis-deployment

---
apiVersion: apps/v1
kind: Deployment
metadata:
  name: netbox-redis-deployment
  namespace: malcolm
spec:
  selector:
    matchLabels:
      name: netbox-redis-deployment
  replicas: 1
  template:
    metadata:
      labels:
        name: netbox-redis-deployment
    spec:
      containers:
      - name: netbox-redis-container
<<<<<<< HEAD
        image: ghcr.io/idaholab/malcolm/redis:23.10.0
=======
        image: ghcr.io/idaholab/malcolm/redis:23.12.0
>>>>>>> da0886d1
        imagePullPolicy: Always
        stdin: false
        tty: true
        command: ["/sbin/tini"]
        args: ["--",
               "/usr/local/bin/docker-uid-gid-setup.sh",
               "/usr/local/bin/service_check_passthrough.sh",
               "-s",
               "netbox",
               "sh",
               "-c",
               "redis-server --appendonly yes --requirepass $(REDIS_PASSWORD)"]
        ports:
          - name: redis
            protocol: TCP
            containerPort: 6379
        envFrom:
          - configMapRef:
              name: process-env
          - configMapRef:
              name: ssl-env
          - configMapRef:
              name: netbox-common-env
          - secretRef:
              name: netbox-redis-env
        env:
          - name: VIRTUAL_HOST
            value: "netbox-redis.malcolm.local"
        livenessProbe:
          exec:
            command:
             - sh
             - "-c"
             - |
               /bin/bash <<'EOF'

               [[ "$NETBOX_REDIS_DISABLED" == 'true' ]] || ( pidof redis-server || exit 1 )

               EOF
          initialDelaySeconds: 45
          periodSeconds: 60
          timeoutSeconds: 15
          successThreshold: 1
          failureThreshold: 10
        volumeMounts:
          - mountPath: /var/local/ca-trust/configmap
            name: netbox-redis-var-local-catrust-volume
          - mountPath: /data
            name: netbox-redis-volume
            subPath: netbox/redis
      initContainers:
      - name: netbox-redis-dirinit-container
<<<<<<< HEAD
        image: ghcr.io/idaholab/malcolm/dirinit:23.10.0
=======
        image: ghcr.io/idaholab/malcolm/dirinit:23.12.0
>>>>>>> da0886d1
        imagePullPolicy: Always
        stdin: false
        tty: true
        envFrom:
          - configMapRef:
              name: process-env
        env:
          - name: PUSER_MKDIR
            value: "/data/config:netbox/redis"
        volumeMounts:
          - name: netbox-redis-volume
            mountPath: "/data/config"
      volumes:
        - name: netbox-redis-var-local-catrust-volume
          configMap:
            name: var-local-catrust
        - name: netbox-redis-volume
          persistentVolumeClaim:
            claimName: config-claim<|MERGE_RESOLUTION|>--- conflicted
+++ resolved
@@ -30,11 +30,7 @@
     spec:
       containers:
       - name: netbox-redis-container
-<<<<<<< HEAD
-        image: ghcr.io/idaholab/malcolm/redis:23.10.0
-=======
         image: ghcr.io/idaholab/malcolm/redis:23.12.0
->>>>>>> da0886d1
         imagePullPolicy: Always
         stdin: false
         tty: true
@@ -87,11 +83,7 @@
             subPath: netbox/redis
       initContainers:
       - name: netbox-redis-dirinit-container
-<<<<<<< HEAD
-        image: ghcr.io/idaholab/malcolm/dirinit:23.10.0
-=======
         image: ghcr.io/idaholab/malcolm/dirinit:23.12.0
->>>>>>> da0886d1
         imagePullPolicy: Always
         stdin: false
         tty: true
