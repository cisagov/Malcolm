--- conflicted
+++ resolved
@@ -33,11 +33,7 @@
     spec:
       containers:
       - name: filebeat-container
-<<<<<<< HEAD
-        image: ghcr.io/idaholab/malcolm/filebeat-oss:25.01.0
-=======
         image: ghcr.io/idaholab/malcolm/filebeat-oss:25.02.0
->>>>>>> 07874817
         imagePullPolicy: Always
         stdin: false
         tty: true
@@ -87,11 +83,7 @@
             subPath: "nginx"
       initContainers:
       - name: filebeat-dirinit-container
-<<<<<<< HEAD
-        image: ghcr.io/idaholab/malcolm/dirinit:25.01.0
-=======
         image: ghcr.io/idaholab/malcolm/dirinit:25.02.0
->>>>>>> 07874817
         imagePullPolicy: Always
         stdin: false
         tty: true
