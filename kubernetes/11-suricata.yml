---
apiVersion: apps/v1
kind: Deployment
metadata:
  name: suricata-offline-deployment
  namespace: malcolm
spec:
  selector:
    matchLabels:
      name: suricata-offline-deployment
  replicas: 1
  template:
    metadata:
      labels:
        name: suricata-offline-deployment
    spec:
      containers:
      - name: suricata-offline-container
<<<<<<< HEAD
        image: ghcr.io/idaholab/malcolm/suricata:23.10.0
=======
        image: ghcr.io/idaholab/malcolm/suricata:23.12.0
>>>>>>> da0886d1
        imagePullPolicy: Always
        stdin: false
        tty: true
        securityContext:
          capabilities:
            add:
              - IPC_LOCK
              - NET_ADMIN
              - NET_RAW
              - SYS_ADMIN
              - SYS_RESOURCE
        envFrom:
          - configMapRef:
              name: process-env
          - configMapRef:
              name: ssl-env
          - configMapRef:
              name: upload-common-env
          - configMapRef:
              name: suricata-env
          - configMapRef:
              name: suricata-offline-env
        livenessProbe:
          exec:
            command:
            - supervisorctl
            - status
            - pcap-suricata
          initialDelaySeconds: 120
          periodSeconds: 30
          timeoutSeconds: 15
          successThreshold: 1
          failureThreshold: 10
        volumeMounts:
          - mountPath: /var/local/ca-trust/configmap
            name: suricata-offline-var-local-catrust-volume
          - mountPath: "/data/pcap"
            name: suricata-offline-pcap-volume
          - mountPath: "/var/log/suricata"
            name: suricata-offline-suricata-logs-volume
          - mountPath: "/opt/suricata/rules/configmap"
            name: suricata-offline-custom-rules-volume
          - mountPath: "/opt/suricata/include-configs/configmap"
            name: suricata-offline-custom-configs-volume
      initContainers:
      - name: suricata-offline-dirinit-container
<<<<<<< HEAD
        image: ghcr.io/idaholab/malcolm/dirinit:23.10.0
=======
        image: ghcr.io/idaholab/malcolm/dirinit:23.12.0
>>>>>>> da0886d1
        imagePullPolicy: Always
        stdin: false
        tty: true
        envFrom:
          - configMapRef:
              name: process-env
        env:
          - name: PUSER_MKDIR
            value: "/data/pcap:processed"
        volumeMounts:
          - name: suricata-offline-pcap-volume
            mountPath: "/data/pcap"
      volumes:
        - name: suricata-offline-var-local-catrust-volume
          configMap:
            name: var-local-catrust
        - name: suricata-offline-pcap-volume
          persistentVolumeClaim:
            claimName: pcap-claim
        - name: suricata-offline-suricata-logs-volume
          persistentVolumeClaim:
            claimName: suricata-claim
        - name: suricata-offline-custom-rules-volume
          configMap:
            name: suricata-rules
        - name: suricata-offline-custom-configs-volume
          configMap:
            name: suricata-configs<|MERGE_RESOLUTION|>--- conflicted
+++ resolved
@@ -16,11 +16,7 @@
     spec:
       containers:
       - name: suricata-offline-container
-<<<<<<< HEAD
-        image: ghcr.io/idaholab/malcolm/suricata:23.10.0
-=======
         image: ghcr.io/idaholab/malcolm/suricata:23.12.0
->>>>>>> da0886d1
         imagePullPolicy: Always
         stdin: false
         tty: true
@@ -67,11 +63,7 @@
             name: suricata-offline-custom-configs-volume
       initContainers:
       - name: suricata-offline-dirinit-container
-<<<<<<< HEAD
-        image: ghcr.io/idaholab/malcolm/dirinit:23.10.0
-=======
         image: ghcr.io/idaholab/malcolm/dirinit:23.12.0
->>>>>>> da0886d1
         imagePullPolicy: Always
         stdin: false
         tty: true
