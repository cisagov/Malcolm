--- conflicted
+++ resolved
@@ -67,11 +67,7 @@
         livenessProbe:
           exec:
             command:
-<<<<<<< HEAD
-            - /usr/local/bin/container_health_netbox.sh
-=======
             - /usr/local/bin/container_health.sh
->>>>>>> 982529d2
           initialDelaySeconds: 300
           periodSeconds: 60
           timeoutSeconds: 15
