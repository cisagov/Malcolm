ARG TARGETPLATFORM=linux/amd64

FROM --platform=${TARGETPLATFORM} docker.elastic.co/beats/filebeat-oss:8.15.0

# Copyright (c) 2024 Battelle Energy Alliance, LLC.  All rights reserved.
LABEL maintainer="malcolm@inl.gov"
LABEL org.opencontainers.image.authors='malcolm@inl.gov'
LABEL org.opencontainers.image.url='https://github.com/idaholab/Malcolm'
LABEL org.opencontainers.image.documentation='https://github.com/idaholab/Malcolm/blob/main/README.md'
LABEL org.opencontainers.image.source='https://github.com/idaholab/Malcolm'
LABEL org.opencontainers.image.vendor='Idaho National Laboratory'
LABEL org.opencontainers.image.title='ghcr.io/idaholab/malcolm/filebeat-oss'
LABEL org.opencontainers.image.description='Malcolm container providing Filebeat (the Apache-licensed variant)'

ARG DEFAULT_UID=1000
ARG DEFAULT_GID=1000
ENV DEFAULT_UID $DEFAULT_UID
ENV DEFAULT_GID $DEFAULT_GID
ENV PUSER "filebeat"
ENV PGROUP "filebeat"
# not dropping privileges globally: supervisord will take care of it
# on a case-by-case basis so that one script (filebeat-watch-zeeklogs-uploads-folder.py)
# can chown uploaded files
ENV PUSER_PRIV_DROP false

ENV DEBIAN_FRONTEND noninteractive
ENV TERM xterm
ENV PYTHONDONTWRITEBYTECODE 1
ENV PYTHONUNBUFFERED 1

ARG AUTO_TAG=true
ARG FILEBEAT_SCAN_FREQUENCY=10s
ARG FILEBEAT_CLEAN_INACTIVE=180m
ARG FILEBEAT_IGNORE_OLDER=120m
ARG FILEBEAT_CLOSE_INACTIVE=120s
ARG FILEBEAT_CLOSE_RENAMED=true
ARG FILEBEAT_CLOSE_REMOVED=true
ARG FILEBEAT_CLOSE_EOF=true
ARG FILEBEAT_CLEAN_REMOVED=true
ARG FILEBEAT_ZEEK_LOG_PATH="/zeek/current"
ARG FILEBEAT_ZEEK_LOG_LIVE_PATH="/zeek/live"
ARG FILEBEAT_SURICATA_LOG_PATH="/suricata"
ARG FILEBEAT_NGINX_LOG_PATH="/nginx"
ARG FILEBEAT_WATCHER_POLLING=false
ARG FILEBEAT_WATCHER_POLLING_ASSUME_CLOSED_SEC=10
ARG LOG_CLEANUP_MINUTES=0
ARG ZIP_CLEANUP_MINUTES=0
ARG NGINX_LOG_ACCESS_AND_ERRORS=false
ARG FILEBEAT_TCP_LISTEN=false
ARG FILEBEAT_TCP_PORT=5045
ARG FILEBEAT_TCP_LOG_FORMAT="raw"
ARG FILEBEAT_TCP_MAX_CONNECTIONS=32
ARG FILEBEAT_TCP_MAX_MESSAGE_SIZE=20MB
ARG FILEBEAT_TCP_PARSE_ADD_ERROR_KEY=true
ARG FILEBEAT_TCP_PARSE_DOCUMENT_ID_FIELD=""
ARG FILEBEAT_TCP_PARSE_MAX_DEPTH=1
ARG FILEBEAT_TCP_PARSE_OVERWRITE_KEYS=false
ARG FILEBEAT_TCP_PARSE_PROCESS_ARRAY=false
ARG FILEBEAT_TCP_PARSE_SOURCE_FIELD="message"
ARG FILEBEAT_TCP_PARSE_TARGET_FIELD=""
ARG FILEBEAT_TCP_PARSE_DROP_FIELD=""
ARG FILEBEAT_TCP_TAG="_malcolm_beats"
ARG PCAP_NODE_NAME=malcolm

ENV SUPERCRONIC_VERSION "0.2.30"
ENV SUPERCRONIC_URL "https://github.com/aptible/supercronic/releases/download/v$SUPERCRONIC_VERSION/supercronic-linux-"
ENV SUPERCRONIC_CRONTAB "/etc/crontab"

ENV YQ_VERSION "4.44.3"
ENV YQ_URL "https://github.com/mikefarah/yq/releases/download/v${YQ_VERSION}/yq_linux_"

ENV EVTX_VERSION "0.8.3"
ENV EVTX_URL "https://github.com/omerbenamram/evtx/releases/download/v${EVTX_VERSION}/evtx_dump-v${EVTX_VERSION}-XXX-unknown-linux-gnu"

USER root

RUN export EVTXARCH=$(uname -m | sed 's/arm64/aarch64/') && \
    export BINARCH=$(uname -m | sed 's/x86_64/amd64/' | sed 's/aarch64/arm64/') && \
    apt-get -q update && \
    apt-get -y -q --no-install-recommends upgrade && \
    apt-get -y --no-install-recommends install \
        bzip2 \
        cpio \
        curl \
        file \
        gzip \
        inotify-tools \
        lzma \
        jq \
        jo \
        openssl \
        p7zip \
        p7zip-full \
        p7zip-rar \
        psmisc \
        python3-pip \
        python3-setuptools \
        rsync \
        tar \
        tini \
        unar \
        unzip \
        xz-utils && \
<<<<<<< HEAD
    python3 -m pip install --no-compile --no-cache-dir patool entrypoint2 pyunpack python-magic ordered-set supervisor watchdog==4.0.2 && \
=======
    python3 -m pip install --no-compile --no-cache-dir patool entrypoint2 pyunpack python-magic ordered-set supervisor watchdog==5.0.0 && \
>>>>>>> 46adb9cc
    curl -fsSL -o /usr/local/bin/supercronic "${SUPERCRONIC_URL}${BINARCH}" && \
      chmod +x /usr/local/bin/supercronic && \
    curl -fsSL -o /usr/local/bin/yq "${YQ_URL}${BINARCH}" && \
        chmod 755 /usr/local/bin/yq && \
    curl -fsSL -o /usr/local/bin/evtx "$(echo "${EVTX_URL}" | sed "s/XXX/${EVTXARCH}/g")" && \
        chmod 755 /usr/local/bin/evtx && \
    apt-get -y -q --allow-downgrades --allow-remove-essential --allow-change-held-packages autoremove && \
        apt-get clean && \
        rm -rf /var/lib/apt/lists/* /tmp/* /var/tmp/*

COPY --chmod=755 shared/bin/docker-uid-gid-setup.sh /usr/local/bin/
COPY --chmod=755 filebeat/scripts/evtx_to_jsonl.sh /usr/local/bin/
COPY --chmod=755 shared/bin/service_check_passthrough.sh /usr/local/bin/
COPY --from=ghcr.io/mmguero-dev/gostatic --chmod=755 /goStatic /usr/bin/goStatic
ADD filebeat/filebeat-logs.yml /usr/share/filebeat-logs/filebeat-logs.yml
ADD filebeat/filebeat-nginx.yml /usr/share/filebeat-nginx/filebeat-nginx.yml
ADD filebeat/filebeat-tcp.yml /usr/share/filebeat-tcp/filebeat-tcp.yml
ADD filebeat/scripts /usr/local/bin/
ADD scripts/malcolm_utils.py /usr/local/bin/
ADD shared/bin/watch_common.py /usr/local/bin/
ADD shared/bin/opensearch_status.sh /usr/local/bin/
ADD filebeat/supervisord.conf /etc/supervisord.conf
RUN for INPUT in logs nginx tcp; do \
      mkdir -p /usr/share/filebeat-$INPUT/data; \
      chown -R root:${PGROUP} /usr/share/filebeat-$INPUT; \
      cp -a /usr/share/filebeat/module /usr/share/filebeat-$INPUT/module; \
      chmod 770 /usr/share/filebeat-$INPUT; \
      chmod 770 /usr/share/filebeat-$INPUT/data; \
    done; \
    chmod 755 /usr/local/bin/*.sh /usr/local/bin/*.py && \
    (echo "* * * * * /usr/local/bin/filebeat-process-zeek-folder.sh\n*/5 * * * * /usr/local/bin/clean-processed-folder.py" > ${SUPERCRONIC_CRONTAB})

ENV AUTO_TAG $AUTO_TAG
ENV LOG_CLEANUP_MINUTES $LOG_CLEANUP_MINUTES
ENV ZIP_CLEANUP_MINUTES $ZIP_CLEANUP_MINUTES
ENV FILEBEAT_WATCHER_POLLING $FILEBEAT_WATCHER_POLLING
ENV FILEBEAT_WATCHER_POLLING_ASSUME_CLOSED_SEC $FILEBEAT_WATCHER_POLLING_ASSUME_CLOSED_SEC
ENV FILEBEAT_SCAN_FREQUENCY $FILEBEAT_SCAN_FREQUENCY
ENV FILEBEAT_CLEAN_INACTIVE $FILEBEAT_CLEAN_INACTIVE
ENV FILEBEAT_IGNORE_OLDER $FILEBEAT_IGNORE_OLDER
ENV FILEBEAT_CLOSE_INACTIVE $FILEBEAT_CLOSE_INACTIVE
ENV FILEBEAT_CLOSE_RENAMED $FILEBEAT_CLOSE_RENAMED
ENV FILEBEAT_CLOSE_REMOVED $FILEBEAT_CLOSE_REMOVED
ENV FILEBEAT_CLOSE_EOF $FILEBEAT_CLOSE_EOF
ENV FILEBEAT_CLEAN_REMOVED $FILEBEAT_CLEAN_REMOVED
ENV FILEBEAT_ZEEK_LOG_PATH $FILEBEAT_ZEEK_LOG_PATH
ENV FILEBEAT_ZEEK_LOG_LIVE_PATH $FILEBEAT_ZEEK_LOG_LIVE_PATH
ENV FILEBEAT_SURICATA_LOG_PATH $FILEBEAT_SURICATA_LOG_PATH
ENV FILEBEAT_NGINX_LOG_PATH $FILEBEAT_NGINX_LOG_PATH
ENV NGINX_LOG_ACCESS_AND_ERRORS $NGINX_LOG_ACCESS_AND_ERRORS
ENV FILEBEAT_TCP_LISTEN $FILEBEAT_TCP_LISTEN
ENV FILEBEAT_TCP_PORT $FILEBEAT_TCP_PORT
ENV FILEBEAT_TCP_LOG_FORMAT $FILEBEAT_TCP_LOG_FORMAT
ENV FILEBEAT_TCP_MAX_CONNECTIONS $FILEBEAT_TCP_MAX_CONNECTIONS
ENV FILEBEAT_TCP_MAX_MESSAGE_SIZE $FILEBEAT_TCP_MAX_MESSAGE_SIZE
ENV FILEBEAT_TCP_PARSE_ADD_ERROR_KEY $FILEBEAT_TCP_PARSE_ADD_ERROR_KEY
ENV FILEBEAT_TCP_PARSE_DOCUMENT_ID_FIELD $FILEBEAT_TCP_PARSE_DOCUMENT_ID_FIELD
ENV FILEBEAT_TCP_PARSE_MAX_DEPTH $FILEBEAT_TCP_PARSE_MAX_DEPTH
ENV FILEBEAT_TCP_PARSE_OVERWRITE_KEYS $FILEBEAT_TCP_PARSE_OVERWRITE_KEYS
ENV FILEBEAT_TCP_PARSE_PROCESS_ARRAY $FILEBEAT_TCP_PARSE_PROCESS_ARRAY
ENV FILEBEAT_TCP_PARSE_SOURCE_FIELD $FILEBEAT_TCP_PARSE_SOURCE_FIELD
ENV FILEBEAT_TCP_PARSE_TARGET_FIELD $FILEBEAT_TCP_PARSE_TARGET_FIELD
ENV FILEBEAT_TCP_PARSE_DROP_FIELD $FILEBEAT_TCP_PARSE_DROP_FIELD
ENV FILEBEAT_TCP_TAG $FILEBEAT_TCP_TAG
ENV FILEBEAT_REGISTRY_FILE "/usr/share/filebeat-logs/data/registry/filebeat/log.json"
ENV FILEBEAT_ZEEK_DIR "/zeek/"
ENV PCAP_NODE_NAME $PCAP_NODE_NAME

VOLUME ["/usr/share/filebeat-logs/data", "/usr/share/filebeat-nginx/data", "/usr/share/filebeat-tcp/data"]

ENTRYPOINT ["/usr/bin/tini", \
            "--", \
            "/usr/local/bin/docker-uid-gid-setup.sh", \
            "/usr/local/bin/service_check_passthrough.sh", \
            "-s", "filebeat"]

CMD ["/usr/local/bin/supervisord", "-c", "/etc/supervisord.conf", "-u", "root", "-n"]


# to be populated at build-time:
ARG BUILD_DATE
ARG MALCOLM_VERSION
ARG VCS_REVISION
ENV BUILD_DATE $BUILD_DATE
ENV MALCOLM_VERSION $MALCOLM_VERSION
ENV VCS_REVISION $VCS_REVISION

LABEL org.opencontainers.image.created=$BUILD_DATE
LABEL org.opencontainers.image.version=$MALCOLM_VERSION
LABEL org.opencontainers.image.revision=$VCS_REVISION<|MERGE_RESOLUTION|>--- conflicted
+++ resolved
@@ -101,11 +101,7 @@
         unar \
         unzip \
         xz-utils && \
-<<<<<<< HEAD
-    python3 -m pip install --no-compile --no-cache-dir patool entrypoint2 pyunpack python-magic ordered-set supervisor watchdog==4.0.2 && \
-=======
     python3 -m pip install --no-compile --no-cache-dir patool entrypoint2 pyunpack python-magic ordered-set supervisor watchdog==5.0.0 && \
->>>>>>> 46adb9cc
     curl -fsSL -o /usr/local/bin/supercronic "${SUPERCRONIC_URL}${BINARCH}" && \
       chmod +x /usr/local/bin/supercronic && \
     curl -fsSL -o /usr/local/bin/yq "${YQ_URL}${BINARCH}" && \
