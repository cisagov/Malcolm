ARG TARGETPLATFORM=linux/amd64

FROM --platform=${TARGETPLATFORM} debian:12-slim

# Copyright (c) 2024 Battelle Energy Alliance, LLC.  All rights reserved.
LABEL maintainer="malcolm@inl.gov"
LABEL org.opencontainers.image.authors='malcolm@inl.gov'
LABEL org.opencontainers.image.url='https://github.com/cisagov/Malcolm'
LABEL org.opencontainers.image.documentation='https://github.com/cisagov/Malcolm/blob/main/README.md'
LABEL org.opencontainers.image.source='https://github.com/cisagov/Malcolm'
LABEL org.opencontainers.image.vendor='Cybersecurity and Infrastructure Security Agency'
LABEL org.opencontainers.image.title='ghcr.io/cisagov/malcolm/suricata'
LABEL org.opencontainers.image.description='Malcolm container providing Suricata'

ENV DEBIAN_FRONTEND noninteractive
ENV TERM xterm
ENV PYTHONDONTWRITEBYTECODE 1
ENV PYTHONUNBUFFERED 1

# configure unprivileged user and runtime parameters
ARG DEFAULT_UID=1000
ARG DEFAULT_GID=1000
ENV DEFAULT_UID $DEFAULT_UID
ENV DEFAULT_GID $DEFAULT_GID
ENV PUSER "suricata"
ENV PGROUP "suricata"
# not dropping privileges globally: supervisord will take care of it
# for all processes, but first we need root to sure capabilities for
# traffic capturing tools are in-place before they are started.
# despite doing setcap here in the Dockerfile, the chown in
# docker-uid-gid-setup.sh will cause them to be lost, so we need
# a final check in docker_entrypoint.sh before startup
ENV PUSER_PRIV_DROP false
ENV PUSER_RLIMIT_UNLOCK true

ENV SUPERCRONIC_VERSION "0.2.30"
ENV SUPERCRONIC_URL "https://github.com/aptible/supercronic/releases/download/v$SUPERCRONIC_VERSION/supercronic-linux-"
ENV SUPERCRONIC_CRONTAB "/etc/crontab"

ENV YQ_VERSION "4.44.3"
ENV YQ_URL "https://github.com/mikefarah/yq/releases/download/v${YQ_VERSION}/yq_linux_"

ENV SURICATA_VERSION_PATTERN "1:7.0.*"

ENV SURICATA_CONFIG_DIR /etc/suricata
ENV SURICATA_CONFIG_FILE "$SURICATA_CONFIG_DIR"/suricata.yaml
ENV SURICATA_CUSTOM_RULES_DIR /opt/suricata/rules
ENV SURICATA_DEFAULT_RULES_DIR /opt/suricata/rules-default
ENV SURICATA_CUSTOM_CONFIG_DIR /opt/suricata/include-configs
ENV SURICATA_LOG_DIR /var/log/suricata
ENV SURICATA_MANAGED_DIR /var/lib/suricata
ENV SURICATA_MANAGED_RULES_DIR "$SURICATA_MANAGED_DIR/rules"
ENV SURICATA_RUN_DIR /var/run/suricata
ENV SURICATA_UPDATE_CONFIG_FILE "$SURICATA_CONFIG_DIR"/update.yaml
ENV SURICATA_UPDATE_DIR "$SURICATA_MANAGED_DIR/update"
ENV SURICATA_UPDATE_SOURCES_DIR "$SURICATA_UPDATE_DIR/sources"
ENV SURICATA_UPDATE_CACHE_DIR "$SURICATA_UPDATE_DIR/cache"

RUN export BINARCH=$(uname -m | sed 's/x86_64/amd64/' | sed 's/aarch64/arm64/') && \
    sed -i "s/main$/main contrib non-free/g" /etc/apt/sources.list.d/debian.sources && \
    echo "deb http://deb.debian.org/debian bookworm-backports main" >> /etc/apt/sources.list.d/backports.list && \
    apt-get -q update && \
    apt-get -y -q --no-install-recommends upgrade && \
    apt-get install -q -y --no-install-recommends \
        bc \
        curl \
        file \
        inotify-tools \
        iproute2 \
        jq \
        less \
        libcap-ng0 \
        libcap2-bin \
        libevent-2.1-7 \
        libevent-pthreads-2.1-7 \
        libgeoip1 \
        libhiredis0.14 \
        libhtp2 \
        libhtp2 \
        libhyperscan5 \
        libjansson4 \
        liblua5.1-0 \
        libluajit-5.1-2 \
        liblz4-1 \
        libmagic1 \
        libmaxminddb0 \
        libnet1 \
        libnetfilter-log1 \
        libnetfilter-queue1 \
        libnfnetlink0 \
        libnss3 \
        libpcap0.8 \
        libpcre3 \
        libyaml-0-2 \
        moreutils \
        procps \
        psmisc \
        python3-pip \
        python3-ruamel.yaml \
        python3-setuptools \
        python3-wheel \
        python3-zmq \
        rsync \
        supervisor \
        tini \
        vim-tiny \
        zlib1g && \
    apt-get install -q -y --no-install-recommends -t bookworm-backports \
        suricata=${SURICATA_VERSION_PATTERN} \
        suricata-update && \
<<<<<<< HEAD
    python3 -m pip install --break-system-packages --no-compile --no-cache-dir watchdog==4.0.2 && \
=======
    python3 -m pip install --break-system-packages --no-compile --no-cache-dir watchdog==5.0.0 && \
>>>>>>> 46adb9cc
    curl -fsSL -o /usr/local/bin/supercronic "${SUPERCRONIC_URL}${BINARCH}" && \
      chmod +x /usr/local/bin/supercronic && \
    curl -fsSL -o /usr/bin/yq "${YQ_URL}${BINARCH}" && \
        chmod 755 /usr/bin/yq && \
    groupadd --gid ${DEFAULT_GID} ${PGROUP} && \
      useradd -M --uid ${DEFAULT_UID} --gid ${DEFAULT_GID} --home /nonexistant ${PUSER} && \
      usermod -a -G tty ${PUSER} && \
    ln -sfr /usr/local/bin/pcap_processor.py /usr/local/bin/pcap_suricata_processor.py && \
        (echo "0 */6 * * * /bin/bash /usr/local/bin/suricata-update-rules.sh\n" > ${SUPERCRONIC_CRONTAB}) && \
    mkdir -p "$SURICATA_CUSTOM_RULES_DIR" "$SURICATA_DEFAULT_RULES_DIR" "$SURICATA_CUSTOM_CONFIG_DIR" && \
        chown -R ${PUSER}:${PGROUP} "$SURICATA_CUSTOM_RULES_DIR" "$SURICATA_DEFAULT_RULES_DIR" "$SURICATA_CUSTOM_CONFIG_DIR" && \
    cp "$(dpkg -L suricata-update | grep 'update\.yaml$' | head -n 1)" \
        "$SURICATA_UPDATE_CONFIG_FILE" && \
    suricata-update update-sources --verbose --data-dir "$SURICATA_MANAGED_DIR" --config "$SURICATA_UPDATE_CONFIG_FILE" --suricata-conf "$SURICATA_CONFIG_FILE" && \
    suricata-update update --fail --verbose --etopen --data-dir "$SURICATA_MANAGED_DIR" --config "$SURICATA_UPDATE_CONFIG_FILE" --suricata-conf "$SURICATA_CONFIG_FILE" && \
    cp /usr/bin/suricata /usr/bin/suricata-offline && \
    chown root:${PGROUP} /usr/bin/suricata && \
      setcap 'CAP_NET_RAW+eip CAP_NET_ADMIN+eip CAP_IPC_LOCK+eip' /usr/bin/suricata && \
    apt-get clean && \
        rm -rf /var/lib/apt/lists/* /tmp/* /var/tmp/*

COPY --chmod=644 shared/bin/pcap_utils.py /usr/local/bin/
COPY --chmod=644 suricata/supervisord.conf /etc/supervisord.conf
COPY --chmod=755 shared/bin/docker-uid-gid-setup.sh /usr/local/bin/
COPY --chmod=755 shared/bin/service_check_passthrough.sh /usr/local/bin/
COPY --from=ghcr.io/mmguero-dev/gostatic --chmod=755 /goStatic /usr/bin/goStatic
COPY --chmod=755 shared/bin/pcap_processor.py /usr/local/bin/
COPY --chmod=644 scripts/malcolm_utils.py /usr/local/bin/
COPY --chmod=755 shared/bin/suricata_config_populate.py /usr/local/bin/
COPY --chmod=755 suricata/scripts/docker_entrypoint.sh /usr/local/bin/
COPY --chmod=755 suricata/scripts/suricata-update-rules.sh /usr/local/bin/
COPY --chmod=755 suricata/rules-default/ "$SURICATA_DEFAULT_RULES_DIR"/

ARG PCAP_PIPELINE_VERBOSITY=""
ARG PCAP_MONITOR_HOST=pcap-monitor
ARG AUTO_TAG=true
ARG SURICATA_PCAP_PROCESSOR=true
ARG SURICATA_CRON=true
ARG SURICATA_AUTO_ANALYZE_PCAP_FILES=false
ARG SURICATA_CUSTOM_RULES_ONLY=false
ARG SURICATA_AUTO_ANALYZE_PCAP_THREADS=1
ARG SURICATA_UPDATE_RULES=false
ARG SURICATA_UPDATE_DEBUG=false
ARG SURICATA_UPDATE_ETOPEN=true
ARG SURICATA_LIVE_CAPTURE=false
ARG SURICATA_ROTATED_PCAP=false
# PCAP_IFACE=comma-separated list of capture interfaces
ARG PCAP_IFACE=lo
ARG PCAP_IFACE_TWEAK=false
ARG PCAP_FILTER=
ARG PCAP_NODE_NAME=malcolm

ENV PCAP_PIPELINE_VERBOSITY $PCAP_PIPELINE_VERBOSITY
ENV PCAP_MONITOR_HOST $PCAP_MONITOR_HOST
ENV AUTO_TAG $AUTO_TAG
ENV SURICATA_PCAP_PROCESSOR $SURICATA_PCAP_PROCESSOR
ENV SURICATA_CRON $SURICATA_CRON
ENV SURICATA_AUTO_ANALYZE_PCAP_FILES $SURICATA_AUTO_ANALYZE_PCAP_FILES
ENV SURICATA_AUTO_ANALYZE_PCAP_THREADS $SURICATA_AUTO_ANALYZE_PCAP_THREADS
ENV SURICATA_CUSTOM_RULES_ONLY $SURICATA_CUSTOM_RULES_ONLY
ENV SURICATA_UPDATE_RULES $SURICATA_UPDATE_RULES
ENV SURICATA_UPDATE_DEBUG $SURICATA_UPDATE_DEBUG
ENV SURICATA_UPDATE_ETOPEN $SURICATA_UPDATE_ETOPEN
ENV SURICATA_LIVE_CAPTURE $SURICATA_LIVE_CAPTURE
ENV SURICATA_ROTATED_PCAP $SURICATA_ROTATED_PCAP
ENV PCAP_IFACE $PCAP_IFACE
ENV PCAP_IFACE_TWEAK $PCAP_IFACE_TWEAK
ENV PCAP_FILTER $PCAP_FILTER
ENV PCAP_NODE_NAME $PCAP_NODE_NAME


ENV PUSER_CHOWN "$SURICATA_CONFIG_DIR;$SURICATA_MANAGED_DIR;$SURICATA_LOG_DIR;$SURICATA_RUN_DIR"

VOLUME ["$SURICATA_CONFIG_DIR"]
VOLUME ["$SURICATA_CUSTOM_RULES_DIR"]
VOLUME ["$SURICATA_CUSTOM_CONFIG_DIR"]
VOLUME ["$SURICATA_LOG_DIR"]
VOLUME ["$SURICATA_MANAGED_DIR"]
VOLUME ["$SURICATA_RUN_DIR"]

WORKDIR $SURICATA_RUN_DIR

ENTRYPOINT ["/usr/bin/tini", \
            "--", \
            "/usr/local/bin/docker-uid-gid-setup.sh", \
            "/usr/local/bin/service_check_passthrough.sh", \
            "-s", "suricata", \
            "/usr/local/bin/docker_entrypoint.sh"]

CMD ["/usr/bin/supervisord", "-c", "/etc/supervisord.conf", "-n"]


# to be populated at build-time:
ARG BUILD_DATE
ARG MALCOLM_VERSION
ARG VCS_REVISION
ENV BUILD_DATE $BUILD_DATE
ENV MALCOLM_VERSION $MALCOLM_VERSION
ENV VCS_REVISION $VCS_REVISION

LABEL org.opencontainers.image.created=$BUILD_DATE
LABEL org.opencontainers.image.version=$MALCOLM_VERSION
LABEL org.opencontainers.image.revision=$VCS_REVISION<|MERGE_RESOLUTION|>--- conflicted
+++ resolved
@@ -108,11 +108,7 @@
     apt-get install -q -y --no-install-recommends -t bookworm-backports \
         suricata=${SURICATA_VERSION_PATTERN} \
         suricata-update && \
-<<<<<<< HEAD
-    python3 -m pip install --break-system-packages --no-compile --no-cache-dir watchdog==4.0.2 && \
-=======
     python3 -m pip install --break-system-packages --no-compile --no-cache-dir watchdog==5.0.0 && \
->>>>>>> 46adb9cc
     curl -fsSL -o /usr/local/bin/supercronic "${SUPERCRONIC_URL}${BINARCH}" && \
       chmod +x /usr/local/bin/supercronic && \
     curl -fsSL -o /usr/bin/yq "${YQ_URL}${BINARCH}" && \
