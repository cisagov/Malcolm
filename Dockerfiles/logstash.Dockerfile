--- conflicted
+++ resolved
@@ -42,17 +42,10 @@
     yum clean all && \
     pip3 install ipaddress supervisor manuf pyyaml && \
     logstash-plugin install --preserve logstash-filter-translate logstash-filter-cidr logstash-filter-dns \
-<<<<<<< HEAD
                                        logstash-filter-json logstash-filter-prune logstash-filter-http \
                                        logstash-filter-grok logstash-filter-geoip logstash-filter-uuid \
                                        logstash-filter-kv logstash-filter-mutate logstash-filter-dissect \
                                        logstash-input-beats logstash-output-elasticsearch && \
-=======
-                                        logstash-filter-json logstash-filter-prune logstash-filter-http \
-                                        logstash-filter-grok logstash-filter-geoip logstash-filter-uuid \
-                                        logstash-filter-kv logstash-filter-mutate logstash-filter-dissect \
-                                        logstash-input-beats logstash-output-elasticsearch && \
->>>>>>> 8dc08911
     rm -rf /root/.cache /root/.gem /root/.bundle
 
 ADD shared/bin/docker-uid-gid-setup.sh /usr/local/bin/
