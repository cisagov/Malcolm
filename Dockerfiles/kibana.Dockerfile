FROM docker.elastic.co/kibana/kibana-oss:7.6.2

# Copyright (c) 2020 Battelle Energy Alliance, LLC.  All rights reserved.
LABEL maintainer="malcolm.netsec@gmail.com"
LABEL org.opencontainers.image.authors='malcolm.netsec@gmail.com'
LABEL org.opencontainers.image.url='https://github.com/idaholab/Malcolm'
LABEL org.opencontainers.image.documentation='https://github.com/idaholab/Malcolm/blob/master/README.md'
LABEL org.opencontainers.image.source='https://github.com/idaholab/Malcolm'
LABEL org.opencontainers.image.vendor='Idaho National Laboratory'
LABEL org.opencontainers.image.title='malcolmnetsec/kibana-oss'
LABEL org.opencontainers.image.description='Malcolm container providing Kibana (the Apache-licensed variant)'


ARG ELASTICSEARCH_URL="http://elasticsearch:9200"
ARG CREATE_ES_MOLOCH_SESSION_INDEX="true"
ARG MOLOCH_INDEX_PATTERN="sessions2-*"
ARG MOLOCH_INDEX_PATTERN_ID="sessions2-*"
ARG MOLOCH_INDEX_TIME_FIELD="firstPacket"
ARG KIBANA_DEFAULT_DASHBOARD="0ad3d7c2-3441-485e-9dfe-dbb22e84e576"
ARG KIBANA_OFFLINE_REGION_MAPS="false"
ARG KIBANA_OFFLINE_REGION_MAPS_PORT="28991"

ENV CREATE_ES_MOLOCH_SESSION_INDEX $CREATE_ES_MOLOCH_SESSION_INDEX
ENV MOLOCH_INDEX_PATTERN $MOLOCH_INDEX_PATTERN
ENV MOLOCH_INDEX_PATTERN_ID $MOLOCH_INDEX_PATTERN_ID
ENV MOLOCH_INDEX_TIME_FIELD $MOLOCH_INDEX_TIME_FIELD
ENV KIBANA_DEFAULT_DASHBOARD $KIBANA_DEFAULT_DASHBOARD
ENV KIBANA_OFFLINE_REGION_MAPS $KIBANA_OFFLINE_REGION_MAPS
ENV KIBANA_OFFLINE_REGION_MAPS_PORT $KIBANA_OFFLINE_REGION_MAPS_PORT
ENV PATH="/data:${PATH}"
ENV ELASTICSEARCH_URL $ELASTICSEARCH_URL

USER root

<<<<<<< HEAD
ADD kibana/plugin-patches /tmp/plugin-patches
ADD kibana/elastalert-kibana-plugin/server/routes/elastalert.js /tmp/elastalert-server-routes.js
ADD https://github.com/gwintzer/kibana-comments-app-plugin/releases/download/7.4.0/kibana-comments-app-plugin-7.4.0-latest.zip /tmp/kibana-comments.zip
ADD https://github.com/prelert/kibana-swimlane-vis/releases/download/v7.6.2/prelert_swimlane_vis-7.6.2.zip /tmp/kibana-swimlane.zip
ADD https://github.com/bitsensor/elastalert-kibana-plugin/releases/download/1.1.0/elastalert-kibana-plugin-1.1.0-7.5.0.zip /tmp/elastalert-kibana-plugin.zip
ADD https://codeload.github.com/dlumbrer/kbn_network/zip/7-dev /tmp/kibana-network.zip

RUN yum install -y epel-release && \
    yum update -y && \
    yum install -y curl cronie inotify-tools npm patch psmisc python-requests python-setuptools zip unzip && \
    yum clean all && \
    easy_install supervisor && \
    npm install -g http-server && \
=======
RUN yum install -y epel-release && \
    yum update -y && \
    yum install -y curl cronie inotify-tools npm psmisc python-requests python-setuptools zip unzip && \
    yum clean all && \
    easy_install supervisor && \
    npm install -g http-server

ADD kibana/scripts /data/
ADD shared/bin/elastic_search_status.sh /data/
ADD shared/bin/cron_env_centos.sh /data/
ADD kibana/kibana-standard.yml /opt/kibana/config/kibana-standard.yml
ADD kibana/kibana-offline-maps.yml /opt/kibana/config/kibana-offline-maps.yml
ADD kibana/supervisord.conf /etc/supervisord.conf
ADD kibana/dashboards /opt/kibana/dashboards
ADD kibana/maps /opt/maps
ADD kibana/elastalert-kibana-plugin/server/routes/elastalert.js /tmp/elastalert-server-routes.js

# todo: these extra plugins are kind of gutted right now with 7.x, need to fix

# see https://github.com/walterra/kibana-milestones-vis/issues/9
# curl -sSL -o /tmp/kibana-milestones.zip "https://github.com/walterra/kibana-milestones-vis/releases/download/v7.1.1/kibana-milestones-vis-7.1.1.zip"
#    cd /tmp && \
#    echo "Installing Milestones visualization..." && \
#      unzip kibana-milestones.zip kibana/kibana-milestones-vis/package.json && \
#      sed -i "s/7\.1\.1/7\.6\.2/g" kibana/kibana-milestones-vis/package.json && \
#      zip kibana-milestones.zip kibana/kibana-milestones-vis/package.json && \
#      cd /usr/share/kibana/plugins && \
#      /usr/share/kibana/bin/kibana-plugin install file:///tmp/kibana-milestones.zip --allow-root && \
#      rm -rf /tmp/kibana-milestones.zip /tmp/kibana

# not optimizing in 6.6+ correctly
# curl -sSL -o /tmp/kibana-calendar.zip "https://github.com/aaronoah/kibana_calendar_vis/releases/download/v6.4.0/kibana_calendar_vis-6.4.0.zip"
#    echo "Installing Calendar visualization..." && \
#    unzip kibana-calendar.zip kibana/kibana_calendar_vis/package.json && \
#    sed -i "s/6\.4\.0/6\.6\.0/g" kibana/kibana_calendar_vis/package.json && \
#    zip kibana-calendar.zip kibana/kibana_calendar_vis/package.json && \
#    /usr/share/kibana/bin/kibana-plugin install file:///tmp/kibana-calendar.zip --allow-root && \
#    rm -rf /tmp/kibana-calendar.zip /tmp/kibana && \

RUN curl -sSL -o /tmp/kibana-comments.zip "https://github.com/gwintzer/kibana-comments-app-plugin/releases/download/7.4.0/kibana-comments-app-plugin-7.4.0-latest.zip" && \
      curl -sSL -o /tmp/kibana-swimlane.zip "https://github.com/prelert/kibana-swimlane-vis/releases/download/v7.6.2/prelert_swimlane_vis-7.6.2.zip" && \
      curl -sSL -o /tmp/elastalert-kibana-plugin.zip "https://github.com/bitsensor/elastalert-kibana-plugin/releases/download/1.1.0/elastalert-kibana-plugin-1.1.0-7.5.0.zip" && \
    chmod 755 /data/*.sh /data/*.py && \
    chown -R kibana:kibana /opt/kibana/dashboards /opt/maps /opt/kibana/config/kibana*.yml && \
    chmod 400 /opt/maps/* && \
>>>>>>> f895fb1e
    mkdir -p /var/log/supervisor && \
    (echo -e "*/2 * * * * su -c /data/kibana-create-moloch-sessions-index.sh kibana >/dev/null 2>&1\n0 * * * * su -c /data/kibana_index_refresh.py kibana >/dev/null 2>&1\n" | crontab -) && \
    cd /tmp && \
    echo "Installing ElastAlert plugin..." && \
      unzip elastalert-kibana-plugin.zip kibana/elastalert-kibana-plugin/package.json kibana/elastalert-kibana-plugin/public/components/main/main.js && \
      sed -i "s/7\.5\.0/7\.6\.2/g" kibana/elastalert-kibana-plugin/package.json && \
      sed -i "s/^import.*eui_theme_light.css.*$//" kibana/elastalert-kibana-plugin/public/components/main/main.js && \
      mkdir -p kibana/elastalert-kibana-plugin/server/routes/ && \
      cp /tmp/elastalert-server-routes.js kibana/elastalert-kibana-plugin/server/routes/elastalert.js && \
      zip elastalert-kibana-plugin.zip \
          kibana/elastalert-kibana-plugin/package.json \
          kibana/elastalert-kibana-plugin/public/components/main/main.js \
          kibana/elastalert-kibana-plugin/server/routes/elastalert.js && \
      cd /usr/share/kibana/plugins && \
      /usr/share/kibana/bin/kibana-plugin install file:///tmp/elastalert-kibana-plugin.zip --allow-root && \
      rm -rf /tmp/elastalert-kibana-plugin.zip /tmp/elastalert.js /tmp/kibana && \
    cd /tmp && \
    echo "Installing Network visualization..." && \
      cd /usr/share/kibana/plugins && \
      unzip /tmp/kibana-network.zip && \
      mv ./kbn_network-* ./network_vis && \
      cd ./network_vis && \
      sed -i "s/7\.5\.2/7\.6\.2/g" ./package.json && \
      rm -rf ./images && \
      patch -p 1 < /tmp/plugin-patches/kbn_network_7.6.x.patch && \
      npm install && \
      rm -rf /tmp/kibana-network.zip && \
    cd /tmp && \
    echo "Installing Comments visualization..." && \
      unzip kibana-comments.zip kibana/kibana-comments-app-plugin/package.json && \
      sed -i "s/7\.4\.0/7\.6\.2/g" kibana/kibana-comments-app-plugin/package.json && \
      zip kibana-comments.zip kibana/kibana-comments-app-plugin/package.json && \
      cd /usr/share/kibana/plugins && \
      /usr/share/kibana/bin/kibana-plugin install file:///tmp/kibana-comments.zip --allow-root && \
      rm -rf /tmp/kibana-comments.zip /tmp/kibana && \
    cd /tmp && \
    echo "Installing Swimlanes visualization..." && \
      unzip kibana-swimlane.zip kibana/prelert_swimlane_vis/package.json && \
      sed -i "s/7\.6\.2/7\.6\.2/g" kibana/prelert_swimlane_vis/package.json && \
      zip kibana-swimlane.zip kibana/prelert_swimlane_vis/package.json && \
      cd /usr/share/kibana/plugins && \
      /usr/share/kibana/bin/kibana-plugin install file:///tmp/kibana-swimlane.zip --allow-root && \
      bash -c "find /usr/share/kibana/plugins/prelert_swimlane_vis/ -type f -exec chmod 644 '{}' \;" && \
<<<<<<< HEAD
      rm -rf /tmp/kibana-swimlane.zip /tmp/kibana && \
    rm -rf /tmp/plugin-patches /tmp/elastalert-server-routes.js
=======
      rm -rf /tmp/kibana-swimlane.zip /tmp/kibana
>>>>>>> f895fb1e

ADD kibana/dashboards /opt/kibana/dashboards
ADD kibana/kibana-offline-maps.yml /opt/kibana/config/kibana-offline-maps.yml
ADD kibana/kibana-standard.yml /opt/kibana/config/kibana-standard.yml
ADD kibana/maps /opt/maps
ADD kibana/scripts /data/
ADD kibana/supervisord.conf /etc/supervisord.conf
ADD kibana/zeek_template.json /data/zeek_template.json
ADD shared/bin/cron_env_centos.sh /data/
ADD shared/bin/elastic_search_status.sh /data/

RUN chmod 755 /data/*.sh /data/*.py && \
    chown -R kibana:kibana /opt/kibana/dashboards /opt/maps /opt/kibana/config/kibana*.yml && \
    chmod 400 /opt/maps/*

CMD ["/usr/bin/supervisord", "-c", "/etc/supervisord.conf", "-u", "root", "-n"]

# to be populated at build-time:
ARG BUILD_DATE
ARG MALCOLM_VERSION
ARG VCS_REVISION

LABEL org.opencontainers.image.created=$BUILD_DATE
LABEL org.opencontainers.image.version=$MALCOLM_VERSION
LABEL org.opencontainers.image.revision=$VCS_REVISION<|MERGE_RESOLUTION|>--- conflicted
+++ resolved
@@ -32,36 +32,7 @@
 
 USER root
 
-<<<<<<< HEAD
 ADD kibana/plugin-patches /tmp/plugin-patches
-ADD kibana/elastalert-kibana-plugin/server/routes/elastalert.js /tmp/elastalert-server-routes.js
-ADD https://github.com/gwintzer/kibana-comments-app-plugin/releases/download/7.4.0/kibana-comments-app-plugin-7.4.0-latest.zip /tmp/kibana-comments.zip
-ADD https://github.com/prelert/kibana-swimlane-vis/releases/download/v7.6.2/prelert_swimlane_vis-7.6.2.zip /tmp/kibana-swimlane.zip
-ADD https://github.com/bitsensor/elastalert-kibana-plugin/releases/download/1.1.0/elastalert-kibana-plugin-1.1.0-7.5.0.zip /tmp/elastalert-kibana-plugin.zip
-ADD https://codeload.github.com/dlumbrer/kbn_network/zip/7-dev /tmp/kibana-network.zip
-
-RUN yum install -y epel-release && \
-    yum update -y && \
-    yum install -y curl cronie inotify-tools npm patch psmisc python-requests python-setuptools zip unzip && \
-    yum clean all && \
-    easy_install supervisor && \
-    npm install -g http-server && \
-=======
-RUN yum install -y epel-release && \
-    yum update -y && \
-    yum install -y curl cronie inotify-tools npm psmisc python-requests python-setuptools zip unzip && \
-    yum clean all && \
-    easy_install supervisor && \
-    npm install -g http-server
-
-ADD kibana/scripts /data/
-ADD shared/bin/elastic_search_status.sh /data/
-ADD shared/bin/cron_env_centos.sh /data/
-ADD kibana/kibana-standard.yml /opt/kibana/config/kibana-standard.yml
-ADD kibana/kibana-offline-maps.yml /opt/kibana/config/kibana-offline-maps.yml
-ADD kibana/supervisord.conf /etc/supervisord.conf
-ADD kibana/dashboards /opt/kibana/dashboards
-ADD kibana/maps /opt/maps
 ADD kibana/elastalert-kibana-plugin/server/routes/elastalert.js /tmp/elastalert-server-routes.js
 
 # todo: these extra plugins are kind of gutted right now with 7.x, need to fix
@@ -89,12 +60,14 @@
 RUN curl -sSL -o /tmp/kibana-comments.zip "https://github.com/gwintzer/kibana-comments-app-plugin/releases/download/7.4.0/kibana-comments-app-plugin-7.4.0-latest.zip" && \
       curl -sSL -o /tmp/kibana-swimlane.zip "https://github.com/prelert/kibana-swimlane-vis/releases/download/v7.6.2/prelert_swimlane_vis-7.6.2.zip" && \
       curl -sSL -o /tmp/elastalert-kibana-plugin.zip "https://github.com/bitsensor/elastalert-kibana-plugin/releases/download/1.1.0/elastalert-kibana-plugin-1.1.0-7.5.0.zip" && \
-    chmod 755 /data/*.sh /data/*.py && \
-    chown -R kibana:kibana /opt/kibana/dashboards /opt/maps /opt/kibana/config/kibana*.yml && \
-    chmod 400 /opt/maps/* && \
->>>>>>> f895fb1e
-    mkdir -p /var/log/supervisor && \
-    (echo -e "*/2 * * * * su -c /data/kibana-create-moloch-sessions-index.sh kibana >/dev/null 2>&1\n0 * * * * su -c /data/kibana_index_refresh.py kibana >/dev/null 2>&1\n" | crontab -) && \
+      curl -sSL -o /tmp/kibana-network.zip "https://codeload.github.com/dlumbrer/kbn_network/zip/7-dev" && \
+    yum install -y epel-release && \
+      yum update -y && \
+      yum install -y curl cronie inotify-tools npm patch psmisc python-requests python-setuptools zip unzip && \
+      yum clean all && \
+      easy_install supervisor && \
+      npm install -g http-server && \
+      mkdir -p /var/log/supervisor && \
     cd /tmp && \
     echo "Installing ElastAlert plugin..." && \
       unzip elastalert-kibana-plugin.zip kibana/elastalert-kibana-plugin/package.json kibana/elastalert-kibana-plugin/public/components/main/main.js && \
@@ -136,12 +109,8 @@
       cd /usr/share/kibana/plugins && \
       /usr/share/kibana/bin/kibana-plugin install file:///tmp/kibana-swimlane.zip --allow-root && \
       bash -c "find /usr/share/kibana/plugins/prelert_swimlane_vis/ -type f -exec chmod 644 '{}' \;" && \
-<<<<<<< HEAD
       rm -rf /tmp/kibana-swimlane.zip /tmp/kibana && \
     rm -rf /tmp/plugin-patches /tmp/elastalert-server-routes.js
-=======
-      rm -rf /tmp/kibana-swimlane.zip /tmp/kibana
->>>>>>> f895fb1e
 
 ADD kibana/dashboards /opt/kibana/dashboards
 ADD kibana/kibana-offline-maps.yml /opt/kibana/config/kibana-offline-maps.yml
@@ -155,7 +124,8 @@
 
 RUN chmod 755 /data/*.sh /data/*.py && \
     chown -R kibana:kibana /opt/kibana/dashboards /opt/maps /opt/kibana/config/kibana*.yml && \
-    chmod 400 /opt/maps/*
+    chmod 400 /opt/maps/* && \
+    (echo -e "*/2 * * * * su -c /data/kibana-create-moloch-sessions-index.sh kibana >/dev/null 2>&1\n0 * * * * su -c /data/kibana_index_refresh.py kibana >/dev/null 2>&1\n" | crontab -)
 
 CMD ["/usr/bin/supervisord", "-c", "/etc/supervisord.conf", "-u", "root", "-n"]
 
