--- conflicted
+++ resolved
@@ -1,8 +1,4 @@
-<<<<<<< HEAD
-FROM opensearchproject/opensearch-dashboards:2.19.2
-=======
 FROM opensearchproject/opensearch-dashboards:3.0.0
->>>>>>> 363a3804
 
 LABEL maintainer="malcolm@inl.gov"
 LABEL org.opencontainers.image.authors='malcolm@inl.gov'
@@ -44,17 +40,10 @@
     yum remove -y vim-* && \
     usermod -a -G tty ${PUSER} && \
     cd /tmp && \
-<<<<<<< HEAD
-        unzip transformVis.zip opensearch-dashboards/transformVis/opensearch_dashboards.json opensearch-dashboards/transformVis/package.json && \
-        sed -i "s/2\.18\.0/2\.19\.2/g" opensearch-dashboards/transformVis/opensearch_dashboards.json && \
-        sed -i "s/2\.18\.0/2\.19\.2/g" opensearch-dashboards/transformVis/package.json && \
-        zip transformVis.zip opensearch-dashboards/transformVis/opensearch_dashboards.json opensearch-dashboards/transformVis/package.json && \
-=======
         # unzip transformVis.zip opensearch-dashboards/transformVis/opensearch_dashboards.json opensearch-dashboards/transformVis/package.json && \
         # sed -i "s/2\.18\.0/3\.0\.0/g" opensearch-dashboards/transformVis/opensearch_dashboards.json && \
         # sed -i "s/2\.18\.0/3\.0\.0/g" opensearch-dashboards/transformVis/package.json && \
         # zip transformVis.zip opensearch-dashboards/transformVis/opensearch_dashboards.json opensearch-dashboards/transformVis/package.json && \
->>>>>>> 363a3804
         cd /usr/share/opensearch-dashboards/plugins && \
         /usr/share/opensearch-dashboards/bin/opensearch-dashboards-plugin install file:///tmp/transformVis.zip --allow-root && \
         rm -rf /tmp/transformVis /tmp/opensearch-dashboards && \
