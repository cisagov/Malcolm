--- conflicted
+++ resolved
@@ -71,10 +71,7 @@
   ZEEK_DISABLE_SPICY_DHCP : 'true'
   ZEEK_DISABLE_SPICY_DNS : 'true'
   ZEEK_DISABLE_SPICY_HTTP : 'true'
-<<<<<<< HEAD
-=======
   ZEEK_DISABLE_SPICY_OPENVPN : ''
->>>>>>> 6f0cb8d0
   ZEEK_DISABLE_SPICY_TFTP : ''
   ZEEK_DISABLE_SPICY_WIREGUARD : ''
 
