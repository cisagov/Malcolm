--- conflicted
+++ resolved
@@ -1,13 +1,8 @@
 {
   "instance_type": "t2.micro",
   "instance_arch": "x86_64",
-<<<<<<< HEAD
-  "malcolm_tag": "v25.05.0",
+  "malcolm_tag": "v25.06.0",
   "malcolm_repo": "cisagov/Malcolm",
-=======
-  "malcolm_tag": "v25.06.0",
-  "malcolm_repo": "idaholab/Malcolm",
->>>>>>> ea9ed3a7
   "malcolm_uid": "1000",
   "ssh_username": "ec2-user",
   "vpc_region": "us-east-1",
