{
  "aws_access_key": "XXXXXXXXXXXXXXXXXXXX",
  "aws_secret_key": "XXXXXXXXXXXXXXXXXXXXXXXXXXXXXXXXXXXXXXXX",
  "instance_type": "t2.micro",
  "instance_arch": "x86_64",
<<<<<<< HEAD
  "malcolm_tag": "v24.11.0",
  "malcolm_repo": "cisagov/Malcolm",
=======
  "malcolm_tag": "v24.12.0",
  "malcolm_repo": "idaholab/Malcolm",
>>>>>>> 002a7676
  "malcolm_uid": "1000",
  "ssh_username": "ec2-user",
  "vpc_region": "us-east-1",
  "vpc_tag_name_filter": "",
  "vpc_subnet_tag_name_filter": "",
  "vpc_security_group_tag_name_filter": ""
}<|MERGE_RESOLUTION|>--- conflicted
+++ resolved
@@ -3,13 +3,8 @@
   "aws_secret_key": "XXXXXXXXXXXXXXXXXXXXXXXXXXXXXXXXXXXXXXXX",
   "instance_type": "t2.micro",
   "instance_arch": "x86_64",
-<<<<<<< HEAD
-  "malcolm_tag": "v24.11.0",
+  "malcolm_tag": "v24.12.0",
   "malcolm_repo": "cisagov/Malcolm",
-=======
-  "malcolm_tag": "v24.12.0",
-  "malcolm_repo": "idaholab/Malcolm",
->>>>>>> 002a7676
   "malcolm_uid": "1000",
   "ssh_username": "ec2-user",
   "vpc_region": "us-east-1",
