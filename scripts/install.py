#!/usr/bin/env python3
# -*- coding: utf-8 -*-

# Copyright (c) 2021 Battelle Energy Alliance, LLC.  All rights reserved.

import argparse
import datetime
import fileinput
import getpass
import glob
import json
import os
import platform
import pprint
import math
import re
import shutil
import sys
import tarfile
import tempfile
import time

try:
  from pwd import getpwuid
except ImportError:
  getpwuid = None
from collections import defaultdict, namedtuple

from malcolm_common import *

###################################################################################################
DOCKER_COMPOSE_INSTALL_VERSION="1.27.4"

DEB_GPG_KEY_FINGERPRINT = '0EBFCD88' # used to verify GPG key for Docker Debian repository

MAC_BREW_DOCKER_PACKAGE = 'docker-edge'
MAC_BREW_DOCKER_SETTINGS = '/Users/{}/Library/Group Containers/group.com.docker/settings.json'

###################################################################################################
ScriptName = os.path.basename(__file__)
origPath = os.getcwd()

###################################################################################################
args = None

###################################################################################################
# get interactive user response to Y/N question
def InstallerYesOrNo(question, default=None, forceInteraction=False):
  global args
  return YesOrNo(question, default=default, forceInteraction=forceInteraction, acceptDefault=args.acceptDefaults)

###################################################################################################
# get interactive user response
def InstallerAskForString(question, default=None, forceInteraction=False):
  global args
  return AskForString(question, default=default, forceInteraction=forceInteraction, acceptDefault=args.acceptDefaults)

def TrueOrFalseQuote(expression):
  return "'{}'".format('true' if expression else 'false')

###################################################################################################
class Installer(object):

  #~~~~~~~~~~~~~~~~~~~~~~~~~~~~~~~~~~~~~~~~~~~~~~~~~~~~~~~~~~~~~~~~~~~~~~~~~~~~~~~~~~~~~~~~~~~~~~~~
  def __init__(self, debug=False, configOnly=False):
    self.debug = debug
    self.configOnly = configOnly

    self.platform = platform.system()
    self.scriptUser = getpass.getuser()

    self.checkPackageCmds = []
    self.installPackageCmds = []
    self.requiredPackages = []

    self.pipCmd = 'pip3'
    if not Which(self.pipCmd, debug=self.debug): self.pipCmd = 'pip'

    self.tempDirName = tempfile.mkdtemp()

    self.totalMemoryGigs = 0.0
    self.totalCores = 0

  #~~~~~~~~~~~~~~~~~~~~~~~~~~~~~~~~~~~~~~~~~~~~~~~~~~~~~~~~~~~~~~~~~~~~~~~~~~~~~~~~~~~~~~~~~~~~~~~~
  def __del__(self):
    shutil.rmtree(self.tempDirName, ignore_errors=True)

  #~~~~~~~~~~~~~~~~~~~~~~~~~~~~~~~~~~~~~~~~~~~~~~~~~~~~~~~~~~~~~~~~~~~~~~~~~~~~~~~~~~~~~~~~~~~~~~~~
  def run_process(self, command, stdout=True, stderr=True, stdin=None, privileged=False, retry=0, retrySleepSec=5):

    # if privileged, put the sudo command at the beginning of the command
    if privileged and (len(self.sudoCmd) > 0):
      command = self.sudoCmd + command

    return run_process(command, stdout=stdout, stderr=stderr, stdin=stdin, retry=retry, retrySleepSec=retrySleepSec, debug=self.debug)

  #~~~~~~~~~~~~~~~~~~~~~~~~~~~~~~~~~~~~~~~~~~~~~~~~~~~~~~~~~~~~~~~~~~~~~~~~~~~~~~~~~~~~~~~~~~~~~~~~
  def package_is_installed(self, package):
    result = False
    for cmd in self.checkPackageCmds:
      ecode, out = self.run_process(cmd + [package])
      if (ecode == 0):
        result = True
        break
    return result

  #~~~~~~~~~~~~~~~~~~~~~~~~~~~~~~~~~~~~~~~~~~~~~~~~~~~~~~~~~~~~~~~~~~~~~~~~~~~~~~~~~~~~~~~~~~~~~~~~
  def install_package(self, packages):
    result = False
    pkgs = []

    for package in packages:
      if not self.package_is_installed(package):
        pkgs.append(package)

    if (len(pkgs) > 0):
      for cmd in self.installPackageCmds:
        ecode, out = self.run_process(cmd + pkgs, privileged=True)
        if (ecode == 0):
          result = True
          break
    else:
      result = True

    return result

  #~~~~~~~~~~~~~~~~~~~~~~~~~~~~~~~~~~~~~~~~~~~~~~~~~~~~~~~~~~~~~~~~~~~~~~~~~~~~~~~~~~~~~~~~~~~~~~~~
  def install_required_packages(self):
    if (len(self.requiredPackages) > 0): eprint(f"Installing required packages: {self.requiredPackages}")
    return self.install_package(self.requiredPackages)

  #~~~~~~~~~~~~~~~~~~~~~~~~~~~~~~~~~~~~~~~~~~~~~~~~~~~~~~~~~~~~~~~~~~~~~~~~~~~~~~~~~~~~~~~~~~~~~~~~
  def install_docker_images(self, docker_image_file):
    result = False
    if docker_image_file and os.path.isfile(docker_image_file) and InstallerYesOrNo(f'Load Malcolm Docker images from {docker_image_file}', default=True, forceInteraction=True):
      ecode, out = self.run_process(['docker', 'load', '-q', '-i', docker_image_file], privileged=True)
      if (ecode == 0):
        result = True
      else:
        eprint(f"Loading Malcolm Docker images failed: {out}")
    return result

  #~~~~~~~~~~~~~~~~~~~~~~~~~~~~~~~~~~~~~~~~~~~~~~~~~~~~~~~~~~~~~~~~~~~~~~~~~~~~~~~~~~~~~~~~~~~~~~~~
  def install_malcolm_files(self, malcolm_install_file):
    result = False
    installPath = None
    if malcolm_install_file and os.path.isfile(malcolm_install_file) and InstallerYesOrNo(f'Extract Malcolm runtime files from {malcolm_install_file}', default=True, forceInteraction=True):

      # determine and create destination path for installation
      while True:
        defaultPath = os.path.join(origPath, 'malcolm')
        installPath = InstallerAskForString(f'Enter installation path for Malcolm [{defaultPath}]', default=defaultPath, forceInteraction=True)
        if (len(installPath) == 0): installPath = defaultPath
        if os.path.isdir(installPath):
          eprint(f"{installPath} already exists, please specify a different installation path")
        else:
          try:
            os.makedirs(installPath)
          except:
            pass
          if os.path.isdir(installPath):
            break
          else:
            eprint(f"Failed to create {installPath}, please specify a different installation path")

      # extract runtime files
      if installPath and os.path.isdir(installPath):
        if self.debug:
          eprint(f"Created {installPath} for Malcolm runtime files")
        tar = tarfile.open(malcolm_install_file)
        try:
          tar.extractall(path=installPath, numeric_owner=True)
        finally:
          tar.close()

        # .tar.gz normally will contain an intermediate subdirectory. if so, move files back one level
        childDir = glob.glob(f'{installPath}/*/')
        if (len(childDir) == 1) and os.path.isdir(childDir[0]):
          if self.debug:
            eprint(f"{installPath} only contains {childDir[0]}")
          for f in os.listdir(childDir[0]):
            shutil.move(os.path.join(childDir[0], f), installPath)
          shutil.rmtree(childDir[0], ignore_errors=True)

        # verify the installation worked
        if os.path.isfile(os.path.join(installPath, "docker-compose.yml")):
          eprint(f"Malcolm runtime files extracted to {installPath}")
          result = True
          with open(os.path.join(installPath, "install_source.txt"), 'w') as f:
            f.write(f'{os.path.basename(malcolm_install_file)} (installed {str(datetime.datetime.now())})\n')
        else:
          eprint(f"Malcolm install file extracted to {installPath}, but missing runtime files?")

    return result, installPath

  #~~~~~~~~~~~~~~~~~~~~~~~~~~~~~~~~~~~~~~~~~~~~~~~~~~~~~~~~~~~~~~~~~~~~~~~~~~~~~~~~~~~~~~~~~~~~~~~~
  def tweak_malcolm_runtime(self, malcolm_install_path, expose_elastic_default=False, expose_logstash_default=False, restart_mode_default=False):
    global args

    if not args.configFile:
      # get a list of all of the docker-compose files
      composeFiles = glob.glob(os.path.join(malcolm_install_path, 'docker-compose*.yml'))

    elif os.path.isfile(args.configFile):
      # single docker-compose file explicitly specified
      composeFiles = [os.path.realpath(args.configFile)]
      malcolm_install_path = os.path.dirname(composeFiles[0])

    # figure out what UID/GID to run non-rood processes under docker as
    puid = '1000'
    pgid = '1000'
    try:
      if (self.platform == PLATFORM_LINUX):
        puid = str(os.getuid())
        pgid = str(os.getgid())
        if (puid == '0') or (pgid == '0'):
          raise Exception('it is preferrable not to run Malcolm as root, prompting for UID/GID instead')
    except:
      puid = '1000'
      pgid = '1000'

    while (not puid.isdigit()) or (not pgid.isdigit()) or (not InstallerYesOrNo(f'Malcolm processes will run as UID {puid} and GID {pgid}. Is this OK?', default=True)):
      puid = InstallerAskForString('Enter user ID (UID) for running non-root Malcolm processes')
      pgid = InstallerAskForString('Enter group ID (GID) for running non-root Malcolm processes')

    # guestimate how much memory we should use based on total system memory

    if self.debug:
      eprint(f"{malcolm_install_path} contains {composeFiles}, system memory is {self.totalMemoryGigs} GiB")

    if self.totalMemoryGigs >= 63.0:
      esMemory = '30g'
      lsMemory = '6g'
    elif self.totalMemoryGigs >= 31.0:
      esMemory = '21g'
      lsMemory = '3500m'
    elif self.totalMemoryGigs >= 15.0:
      esMemory = '10g'
      lsMemory = '3g'
    elif self.totalMemoryGigs >= 11.0:
      esMemory = '6g'
      lsMemory = '2500m'
    elif self.totalMemoryGigs >= 7.0:
      eprint(f"Detected only {self.totalMemoryGigs} GiB of memory; performance will be suboptimal")
      esMemory = '4g'
      lsMemory = '2500m'
    elif self.totalMemoryGigs > 0.0:
      eprint(f"Detected only {self.totalMemoryGigs} GiB of memory; performance will be suboptimal")
      esMemory = '3500m'
      lsMemory = '2g'
    else:
      eprint("Failed to determine system memory size, using defaults; performance may be suboptimal")
      esMemory = '8g'
      lsMemory = '3g'

    while not InstallerYesOrNo(f'Setting {esMemory} for Elasticsearch and {lsMemory} for Logstash. Is this OK?', default=True):
      esMemory = InstallerAskForString('Enter memory for Elasticsearch (e.g., 16g, 9500m, etc.)')
      lsMemory = InstallerAskForString('Enter memory for LogStash (e.g., 4g, 2500m, etc.)')

    restartMode = None
    allowedRestartModes = ('no', 'on-failure', 'always', 'unless-stopped')
    if InstallerYesOrNo('Restart Malcolm upon system or Docker daemon restart?', default=restart_mode_default):
      while restartMode not in allowedRestartModes:
        restartMode = InstallerAskForString(f'Select Malcolm restart behavior {allowedRestartModes}', default='unless-stopped')
    else:
      restartMode = 'no'
    if (restartMode == 'no'): restartMode = '"no"'

    ldapStartTLS = False
    ldapServerType = 'winldap'
    useBasicAuth = not InstallerYesOrNo('Authenticate against Lightweight Directory Access Protocol (LDAP) server?', default=False)
    if not useBasicAuth:
      allowedLdapModes = ('winldap', 'openldap')
      ldapServerType = None
      while ldapServerType not in allowedLdapModes:
        ldapServerType = InstallerAskForString(f'Select LDAP server compatibility type {allowedLdapModes}', default='winldap')
      ldapStartTLS = InstallerYesOrNo('Use StartTLS for LDAP connection security?', default=True)
      try:
        with open(os.path.join(os.path.realpath(os.path.join(ScriptPath, "..")), ".ldap_config_defaults"), "w") as ldapDefaultsFile:
          print(f"LDAP_SERVER_TYPE='{ldapServerType}'", file=ldapDefaultsFile)
          print(f"LDAP_PROTO='{'ldap://' if useBasicAuth or ldapStartTLS else 'ldaps://'}'", file=ldapDefaultsFile)
          print(f"LDAP_PORT='{3268 if ldapStartTLS else 3269}'", file=ldapDefaultsFile)
      except:
        pass

    indexSnapshotDir = None
    indexSnapshotCompressed = False
    indexSnapshotAge = '0'
    indexColdAge = '0'
    indexCloseAge = '0'
    indexDeleteAge = '0'
    indexPruneSizeLimit = '0'
    indexPruneNameSort = False

    if InstallerYesOrNo('Configure Elasticsearch index state management?', default=False):

      # configure snapshots
      if InstallerYesOrNo('Configure index snapshots?', default=False):

        # snapshot repository directory and compression
        indexSnapshotDir = './elasticsearch-backup'
        if not InstallerYesOrNo('Store snapshots locally in {}?'.format(os.path.join(malcolm_install_path, 'elasticsearch-backup')), default=True):
          while True:
            indexSnapshotDir = InstallerAskForString('Enter Elasticsearch index snapshot directory')
            if (len(indexSnapshotDir) > 1) and os.path.isdir(indexSnapshotDir):
              indexSnapshotDir = os.path.realpath(indexSnapshotDir)
              break
        indexSnapshotCompressed = InstallerYesOrNo('Compress index snapshots?', default=False)

        # index age for snapshot
        indexSnapshotAge = ''
        while (not re.match(r'^\d+[dhms]$', indexSnapshotAge)) and (indexSnapshotAge != '0'):
          indexSnapshotAge = InstallerAskForString('Enter index age for snapshot (e.g., 1d)')

      # cold state age
      if InstallerYesOrNo('Mark indices read-only as they age?', default=False):
        indexColdAge = ''
        while (not re.match(r'^\d+[dhms]$', indexColdAge)) and (indexColdAge != '0'):
          indexColdAge = InstallerAskForString('Enter index age for "read-only" transition (e.g., 30d)')

      # close state age
      if InstallerYesOrNo('Close indices as they age?', default=False):
        indexCloseAge = ''
        while (not re.match(r'^\d+[dhms]$', indexCloseAge)) and (indexCloseAge != '0'):
          indexCloseAge = InstallerAskForString('Enter index age for "close" transition (e.g., 60d)')

      # delete state age
      if InstallerYesOrNo('Delete indices as they age?', default=False):
        indexDeleteAge = ''
        while (not re.match(r'^\d+[dhms]$', indexDeleteAge)) and (indexDeleteAge != '0'):
          indexDeleteAge = InstallerAskForString('Enter index age for "delete" transition (e.g., 365d)')

      # delete based on index pattern size
      if InstallerYesOrNo('Delete the oldest indices when the database exceeds a certain size?', default=False):
        indexPruneSizeLimit = ''
        while (not re.match(r'^\d+(\.\d+)?\s*[kmgtp%]?b?$', indexPruneSizeLimit, flags=re.IGNORECASE)) and (indexPruneSizeLimit != '0'):
          indexPruneSizeLimit = InstallerAskForString('Enter index threshold (e.g., 250GB, 1TB, 60%, etc.)')
        indexPruneNameSort = InstallerYesOrNo('Determine oldest indices by name (instead of creation time)?', default=True)

    autoZeek = InstallerYesOrNo('Automatically analyze all PCAP files with Zeek?', default=True)
    reverseDns = InstallerYesOrNo('Perform reverse DNS lookup locally for source and destination IP addresses in Zeek logs?', default=False)
    autoOui = InstallerYesOrNo('Perform hardware vendor OUI lookups for MAC addresses?', default=True)
    autoFreq = InstallerYesOrNo('Perform string randomness scoring on some fields?', default=True)
    elasticOpen = InstallerYesOrNo('Expose Elasticsearch port to external hosts?', default=expose_elastic_default)
    logstashOpen = InstallerYesOrNo('Expose Logstash port to external hosts?', default=expose_logstash_default)
    logstashSsl = logstashOpen and InstallerYesOrNo('Should Logstash require SSL for Zeek logs? (Note: This requires the forwarder to be similarly configured and a corresponding copy of the client SSL files.)', default=True)
    externalEsForward = InstallerYesOrNo('Forward Logstash logs to external Elasticstack instance?', default=False)
    if externalEsForward:
      externalEsHost = InstallerAskForString('Enter external Elasticstack host:port (e.g., 10.0.0.123:9200)')
      externalEsSsl = InstallerYesOrNo(f'Connect to "{externalEsHost}" using SSL?', default=True)
      externalEsSslVerify = externalEsSsl and InstallerYesOrNo(f'Require SSL certificate validation for communication with "{externalEsHost}"?', default=False)
    else:
      externalEsHost = ""
      externalEsSsl = False
      externalEsSslVerify = False

    # input file extraction parameters
    allowedFileCarveModes = ('none', 'known', 'mapped', 'all', 'interesting')
    allowedFilePreserveModes = ('quarantined', 'all', 'none')

    fileCarveModeUser = None
    fileCarveMode = None
    filePreserveMode = None
    vtotApiKey = '0'
    yaraScan = False
    capaScan = False
    clamAvScan = False
    ruleUpdate = False

    if InstallerYesOrNo('Enable file extraction with Zeek?', default=False):
      while fileCarveMode not in allowedFileCarveModes:
        fileCarveMode = InstallerAskForString(f'Select file extraction behavior {allowedFileCarveModes}', default=allowedFileCarveModes[0])
      while filePreserveMode not in allowedFilePreserveModes:
        filePreserveMode = InstallerAskForString(f'Select file preservation behavior {allowedFilePreserveModes}', default=allowedFilePreserveModes[0])
      if fileCarveMode is not None:
        if InstallerYesOrNo('Scan extracted files with ClamAV?', default=False):
          clamAvScan = True
        if InstallerYesOrNo('Scan extracted files with Yara?', default=False):
          yaraScan = True
        if InstallerYesOrNo('Scan extracted PE files with Capa?', default=False):
          capaScan = True
        if InstallerYesOrNo('Lookup extracted file hashes with VirusTotal?', default=False):
          while (len(vtotApiKey) <= 1):
            vtotApiKey = InstallerAskForString('Enter VirusTotal API key')
        ruleUpdate = InstallerYesOrNo('Download updated scanner signatures periodically?', default=True)

    if fileCarveMode not in allowedFileCarveModes:
      fileCarveMode = allowedFileCarveModes[0]
    if filePreserveMode not in allowedFileCarveModes:
      filePreserveMode = allowedFilePreserveModes[0]
    if (vtotApiKey is None) or (len(vtotApiKey) <= 1):
      vtotApiKey = '0'

    # input packet capture parameters
    pcapNetSniff = False
    pcapTcpDump = False
    pcapIface = 'lo'
    if InstallerYesOrNo('Should Malcolm capture network traffic to PCAP files?', default=False):
      pcapIface = ''
      while (len(pcapIface) <= 0):
        pcapIface = InstallerAskForString('Specify capture interface(s) (comma-separated)')
      pcapNetSniff = InstallerYesOrNo('Capture packets using netsniff-ng?', default=True)
      pcapTcpDump = InstallerYesOrNo('Capture packets using tcpdump?', default=(not pcapNetSniff))

    # modify specified values in-place in docker-compose files
    for composeFile in composeFiles:
      # save off owner of original files
      composeFileStat = os.stat(composeFile)
      origUid, origGuid = composeFileStat[4], composeFileStat[5]
      composeFileHandle = fileinput.FileInput(composeFile, inplace=True, backup=None)
      try:
        servicesSectionFound = False
        serviceIndent = None
        currentService = None

        for line in composeFileHandle:
          line = line.rstrip("\n")
          skipLine = False

          # it would be cleaner to use something like PyYAML to do this, but I want to have as few dependencies
          # as possible so we're going to do it janky instead

          # determine indentation for each service section (assumes YML file is consistently indented)
          if (not servicesSectionFound) and line.lower().startswith('services:'):
            servicesSectionFound = True
          elif servicesSectionFound and (serviceIndent is None):
            indentMatch = re.search(r'^(\s+)\S+\s*:\s*$', line)
            if indentMatch is not None:
              serviceIndent = indentMatch.group(1)

          # determine which service we're currently processing in the YML file
          serviceStartLine = False
          if servicesSectionFound and (serviceIndent is not None):
            serviceMatch = re.search(fr'^{serviceIndent}(\S+)\s*:\s*$', line)
            if serviceMatch is not None:
              currentService = serviceMatch.group(1).lower()
              serviceStartLine = True

          if (currentService is not None) and (restartMode is not None) and re.match(r'^\s*restart\s*:.*$', line):
            # elasticsearch backup directory
            line = f"{serviceIndent * 2}restart: {restartMode}"
          elif 'PUID' in line:
            # process UID
            line = re.sub(r'(PUID\s*:\s*)(\S+)', fr"\g<1>{puid}", line)
          elif 'PGID' in line:
            # process GID
            line = re.sub(r'(PGID\s*:\s*)(\S+)', fr"\g<1>{pgid}", line)
          elif 'NGINX_BASIC_AUTH' in line:
            # basic (useBasicAuth=true) vs ldap (useBasicAuth=false)
            line = re.sub(r'(NGINX_BASIC_AUTH\s*:\s*)(\S+)', fr"\g<1>{TrueOrFalseQuote(useBasicAuth)}", line)
          elif 'NGINX_LDAP_TLS_STUNNEL_PROTOCOL' in line:
            # ldap server type (windldap|openldap) for StartTLS
            line = re.sub(r'(NGINX_LDAP_TLS_STUNNEL_PROTOCOL\s*:\s*)(\S+)', fr"\g<1>'{ldapServerType}'", line)
          elif 'NGINX_LDAP_TLS_STUNNEL' in line:
            # StartTLS vs. ldap:// or ldaps://
            line = re.sub(r'(NGINX_LDAP_TLS_STUNNEL\s*:\s*)(\S+)', fr"\g<1>{TrueOrFalseQuote(((not useBasicAuth) and ldapStartTLS))}", line)
          elif 'ZEEK_EXTRACTOR_MODE' in line:
            # zeek file extraction mode
            line = re.sub(r'(ZEEK_EXTRACTOR_MODE\s*:\s*)(\S+)', fr"\g<1>'{fileCarveMode}'", line)
          elif 'EXTRACTED_FILE_PRESERVATION' in line:
            # zeek file preservation mode
            line = re.sub(r'(EXTRACTED_FILE_PRESERVATION\s*:\s*)(\S+)', fr"\g<1>'{filePreserveMode}'", line)
          elif 'VTOT_API2_KEY' in line:
            # virustotal API key
            line = re.sub(r'(VTOT_API2_KEY\s*:\s*)(\S+)', fr"\g<1>'{vtotApiKey}'", line)
          elif 'EXTRACTED_FILE_ENABLE_YARA' in line:
            # file scanning via yara
            line = re.sub(r'(EXTRACTED_FILE_ENABLE_YARA\s*:\s*)(\S+)', fr"\g<1>{TrueOrFalseQuote(yaraScan)}", line)
          elif 'EXTRACTED_FILE_ENABLE_CAPA' in line:
            # PE file scanning via capa
            line = re.sub(r'(EXTRACTED_FILE_ENABLE_CAPA\s*:\s*)(\S+)', fr"\g<1>{TrueOrFalseQuote(capaScan)}", line)
          elif 'EXTRACTED_FILE_ENABLE_CLAMAV' in line:
            # file scanning via clamav
            line = re.sub(r'(EXTRACTED_FILE_ENABLE_CLAMAV\s*:\s*)(\S+)', fr"\g<1>{TrueOrFalseQuote(clamAvScan)}", line)
          elif 'EXTRACTED_FILE_UPDATE_RULES' in line:
            # rule updates (yara/capa via git, clamav via freshclam)
            line = re.sub(r'(EXTRACTED_FILE_UPDATE_RULES\s*:\s*)(\S+)', fr"\g<1>{TrueOrFalseQuote(ruleUpdate)}", line)
          elif 'PCAP_ENABLE_NETSNIFF' in line:
            # capture pcaps via netsniff-ng
            line = re.sub(r'(PCAP_ENABLE_NETSNIFF\s*:\s*)(\S+)', fr"\g<1>{TrueOrFalseQuote(pcapNetSniff)}", line)
          elif 'PCAP_ENABLE_TCPDUMP' in line:
            # capture pcaps via tcpdump
            line = re.sub(r'(PCAP_ENABLE_TCPDUMP\s*:\s*)(\S+)', fr"\g<1>{TrueOrFalseQuote(pcapTcpDump)}", line)
          elif 'PCAP_IFACE' in line:
            # capture interface(s)
            line = re.sub(r'(PCAP_IFACE\s*:\s*)(\S+)', fr"\g<1>'{pcapIface}'", line)
          elif 'ES_JAVA_OPTS' in line:
            # elasticsearch memory allowance
            line = re.sub(r'(-Xm[sx])(\w+)', fr'\g<1>{esMemory}', line)
          elif 'LS_JAVA_OPTS' in line:
            # logstash memory allowance
            line = re.sub(r'(-Xm[sx])(\w+)', fr'\g<1>{lsMemory}', line)
          elif 'ZEEK_AUTO_ANALYZE_PCAP_FILES' in line:
            # automatic pcap analysis with Zeek
            line = re.sub(r'(ZEEK_AUTO_ANALYZE_PCAP_FILES\s*:\s*)(\S+)', fr"\g<1>{TrueOrFalseQuote(autoZeek)}", line)
          elif 'LOGSTASH_REVERSE_DNS' in line:
            # automatic local reverse dns lookup
            line = re.sub(r'(LOGSTASH_REVERSE_DNS\s*:\s*)(\S+)', fr"\g<1>{TrueOrFalseQuote(reverseDns)}", line)
          elif 'LOGSTASH_OUI_LOOKUP' in line:
            # automatic MAC OUI lookup
            line = re.sub(r'(LOGSTASH_OUI_LOOKUP\s*:\s*)(\S+)', fr"\g<1>{TrueOrFalseQuote(autoOui)}", line)
          elif 'FREQ_LOOKUP' in line:
            # freq.py string randomness calculations
            line = re.sub(r'(FREQ_LOOKUP\s*:\s*)(\S+)', fr"\g<1>{TrueOrFalseQuote(autoFreq)}", line)
          elif 'BEATS_SSL' in line:
            # enable/disable beats SSL
            line = re.sub(r'(BEATS_SSL\s*:\s*)(\S+)', fr"\g<1>{TrueOrFalseQuote(logstashOpen and logstashSsl)}", line)
          elif (currentService == 'elasticsearch') and re.match(r'^\s*-.+:/opt/elasticsearch/backup(:.+)?\s*$', line) and (indexSnapshotDir is not None) and os.path.isdir(indexSnapshotDir):
            # elasticsearch backup directory
            volumeParts = line.strip().lstrip('-').lstrip().split(':')
            volumeParts[0] = indexSnapshotDir
            line = "{}- {}".format(serviceIndent * 3, ':'.join(volumeParts))
          elif 'ISM_SNAPSHOT_AGE' in line:
            # elasticsearch index state management snapshot age
            line = re.sub(r'(ISM_SNAPSHOT_AGE\s*:\s*)(\S+)', fr"\g<1>'{indexSnapshotAge}'", line)
          elif 'ISM_COLD_AGE' in line:
            # elasticsearch index state management cold (read-only) age
            line = re.sub(r'(ISM_COLD_AGE\s*:\s*)(\S+)', fr"\g<1>'{indexColdAge}'", line)
          elif 'ISM_CLOSE_AGE' in line:
            # elasticsearch index state management close age
            line = re.sub(r'(ISM_CLOSE_AGE\s*:\s*)(\S+)', fr"\g<1>'{indexCloseAge}'", line)
          elif 'ISM_DELETE_AGE' in line:
            # elasticsearch index state management close age
            line = re.sub(r'(ISM_DELETE_AGE\s*:\s*)(\S+)', fr"\g<1>'{indexDeleteAge}'", line)
          elif 'ISM_SNAPSHOT_COMPRESSED' in line:
            # elasticsearch index state management snapshot compression
            line = re.sub(r'(ISM_SNAPSHOT_COMPRESSED\s*:\s*)(\S+)', fr"\g<1>{TrueOrFalseQuote(indexSnapshotCompressed)}", line)
          elif 'ELASTICSEARCH_INDEX_SIZE_PRUNE_LIMIT' in line:
            # delete based on index pattern size
            line = re.sub(r'(ELASTICSEARCH_INDEX_SIZE_PRUNE_LIMIT\s*:\s*)(\S+)', fr"\g<1>'{indexPruneSizeLimit}'", line)
          elif 'ELASTICSEARCH_INDEX_SIZE_PRUNE_NAME_SORT' in line:
            # delete based on index pattern size (sorted by name vs. creation time)
            line = re.sub(r'(ELASTICSEARCH_INDEX_SIZE_PRUNE_NAME_SORT\s*:\s*)(\S+)', fr"\g<1>{TrueOrFalseQuote(indexPruneNameSort)}", line)
          elif 'ES_EXTERNAL_HOSTS' in line:
            # enable/disable forwarding Logstash to external Elasticsearch instance
            line = re.sub(r'(#\s*)?(ES_EXTERNAL_HOSTS\s*:\s*)(\S+)', fr"\g<2>'{externalEsHost}'", line)
          elif 'ES_EXTERNAL_SSL_CERTIFICATE_VERIFICATION' in line:
            # enable/disable SSL certificate verification for external Elasticsearch instance
            line = re.sub(r'(#\s*)?(ES_EXTERNAL_SSL_CERTIFICATE_VERIFICATION\s*:\s*)(\S+)', fr"\g<2>{TrueOrFalseQuote(externalEsSsl and externalEsSslVerify)}", line)
          elif 'ES_EXTERNAL_SSL' in line:
            # enable/disable SSL certificate verification for external Elasticsearch instance
            line = re.sub(r'(#\s*)?(ES_EXTERNAL_SSL\s*:\s*)(\S+)', fr"\g<2>{TrueOrFalseQuote(externalEsSsl)}", line)
          elif logstashOpen and serviceStartLine and (currentService == 'logstash'):
            # exposing logstash port 5044 to the world
            print(line)
            line = f"{serviceIndent * 2}ports:"
            print(line)
<<<<<<< HEAD
            line = f"{serviceIndent * 3}- 0.0.0.0:5044:5044"
          elif (not serviceStartLine) and (currentService == 'logstash') and re.match(fr'^({serviceIndent * 2}ports:|{serviceIndent * 3}-.*5044:5044)\s*$', line):
=======
            line = f'{serviceIndent * 3}- "0.0.0.0:5044:5044"'
          elif (not serviceStartLine) and (currentService == 'logstash') and re.match(fr'^({serviceIndent * 2}ports:|{serviceIndent * 3}-.*5044:5044)"?\s*$', line):
>>>>>>> 8c3ed6b0
            # remove previous/leftover/duplicate exposing logstash port 5044 to the world
            skipLine = True
          elif (not serviceStartLine) and (currentService == 'nginx-proxy') and re.match(r'^.*-.*\b9200:9200"?\s*$', line):
            # comment/uncomment port forwarding for elastic based on elasticOpen
            leadingSpaces = len(line) - len(line.lstrip())
            if leadingSpaces <= 0: leadingSpaces = 6
            line = f"{' ' * leadingSpaces}{'' if elasticOpen else '# '}{line.lstrip().lstrip('#').lstrip()}"

          if not skipLine: print(line)

      finally:
        composeFileHandle.close()
        # restore ownership
        os.chown(composeFile, origUid, origGuid)

    # if the Malcolm dir is owned by root, see if they want to reassign ownership to a non-root user
    if (((self.platform == PLATFORM_LINUX) or (self.platform == PLATFORM_MAC)) and
        (self.scriptUser == "root") and (getpwuid(os.stat(malcolm_install_path).st_uid).pw_name == self.scriptUser) and
        InstallerYesOrNo(f'Set ownership of {malcolm_install_path} to an account other than {self.scriptUser}?', default=True, forceInteraction=True)):
      tmpUser = ''
      while (len(tmpUser) == 0):
        tmpUser = InstallerAskForString('Enter user account').strip()
      err, out = self.run_process(['id', '-g', '-n', tmpUser], stderr=True)
      if (err == 0) and (len(out) > 0) and (len(out[0]) > 0):
        tmpUser = f"{tmpUser}:{out[0]}"
      err, out = self.run_process(['chown', '-R', tmpUser, malcolm_install_path], stderr=True)
      if (err == 0):
        if self.debug: eprint(f"Changing ownership of {malcolm_install_path} to {tmpUser} succeeded")
      else:
        eprint(f"Changing ownership of {malcolm_install_path} to {tmpUser} failed: {out}")


###################################################################################################
class LinuxInstaller(Installer):

  #~~~~~~~~~~~~~~~~~~~~~~~~~~~~~~~~~~~~~~~~~~~~~~~~~~~~~~~~~~~~~~~~~~~~~~~~~~~~~~~~~~~~~~~~~~~~~~~~
  def __init__(self, debug=False, configOnly=False):
    super().__init__(debug, configOnly)

    self.distro = None
    self.codename = None
    self.release = None

    # determine the distro (e.g., ubuntu) and code name (e.g., bionic) if applicable

    # check /etc/os-release values first
    if os.path.isfile('/etc/os-release'):
      osInfo = dict()

      with open("/etc/os-release", 'r') as f:
        for line in f:
          try:
            k, v = line.rstrip().split("=")
            osInfo[k] = v.strip('"')
          except:
            pass

      if ('NAME' in osInfo) and (len(osInfo['NAME']) > 0):
        distro = osInfo['NAME'].lower().split()[0]

      if ('VERSION_CODENAME' in osInfo) and (len(osInfo['VERSION_CODENAME']) > 0):
        codename = osInfo['VERSION_CODENAME'].lower().split()[0]

      if ('VERSION_ID' in osInfo) and (len(osInfo['VERSION_ID']) > 0):
        release = osInfo['VERSION_ID'].lower().split()[0]

    # try lsb_release next
    if (self.distro is None):
      err, out = self.run_process(['lsb_release', '-is'], stderr=False)
      if (err == 0) and (len(out) > 0):
        self.distro = out[0].lower()

    if (self.codename is None):
      err, out = self.run_process(['lsb_release', '-cs'], stderr=False)
      if (err == 0) and (len(out) > 0):
        self.codename = out[0].lower()

    if (self.release is None):
      err, out = self.run_process(['lsb_release', '-rs'], stderr=False)
      if (err == 0) and (len(out) > 0):
        self.release = out[0].lower()

    # try release-specific files
    if (self.distro is None):
      if os.path.isfile('/etc/centos-release'):
        distroFile = '/etc/centos-release'
      if os.path.isfile('/etc/redhat-release'):
        distroFile = '/etc/redhat-release'
      elif os.path.isfile('/etc/issue'):
        distroFile = '/etc/issue'
      else:
        distroFile = None
      if (distroFile is not None):
        with open(distroFile, 'r') as f:
          distroVals = f.read().lower().split()
          distroNums = [x for x in distroVals if x[0].isdigit()]
          self.distro = distroVals[0]
          if (self.release is None) and (len(distroNums) > 0):
            self.release = distroNums[0]

    if (self.distro is None):
      self.distro = "linux"

    if self.debug:
      eprint(f"distro: {self.distro}{f' {self.codename}' if self.codename else ''}{f' {self.release}' if self.release else ''}")

    if not self.codename: self.codename = self.distro

    # determine packages required by Malcolm itself (not docker, those will be done later)
    if (self.distro == PLATFORM_LINUX_UBUNTU) or (self.distro == PLATFORM_LINUX_DEBIAN):
      self.requiredPackages.extend(['apache2-utils', 'make', 'openssl'])
    elif (self.distro == PLATFORM_LINUX_FEDORA) or (self.distro == PLATFORM_LINUX_CENTOS):
      self.requiredPackages.extend(['httpd-tools', 'make', 'openssl'])

    # on Linux this script requires root, or sudo, unless we're in local configuration-only mode
    if os.getuid() == 0:
      self.scriptUser = "root"
      self.sudoCmd = []
    else:
      self.sudoCmd = ["sudo", "-n"]
      err, out = self.run_process(['whoami'], privileged=True)
      if ((err != 0) or (len(out) == 0) or (out[0] != 'root')) and (not self.configOnly):
        raise Exception(f'{ScriptName} must be run as root, or {self.sudoCmd} must be available')

    # determine command to use to query if a package is installed
    if Which('dpkg', debug=self.debug):
      os.environ["DEBIAN_FRONTEND"] = "noninteractive"
      self.checkPackageCmds.append(['dpkg', '-s'])
    elif Which('rpm', debug=self.debug):
      self.checkPackageCmds.append(['rpm', '-q'])
    elif Which('dnf', debug=self.debug):
      self.checkPackageCmds.append(['dnf', 'list', 'installed'])
    elif Which('yum', debug=self.debug):
      self.checkPackageCmds.append(['yum', 'list', 'installed'])

    # determine command to install a package from the distro's repos
    if Which('apt-get', debug=self.debug):
      self.installPackageCmds.append(['apt-get', 'install', '-y', '-qq'])
    elif Which('apt', debug=self.debug):
      self.installPackageCmds.append(['apt', 'install', '-y', '-qq'])
    elif Which('dnf', debug=self.debug):
      self.installPackageCmds.append(['dnf', '-y', 'install', '--nobest'])
    elif Which('yum', debug=self.debug):
      self.installPackageCmds.append(['yum', '-y', 'install'])

    # determine total system memory
    try:
      totalMemBytes = os.sysconf('SC_PAGE_SIZE') * os.sysconf('SC_PHYS_PAGES')
      self.totalMemoryGigs = math.ceil(totalMemBytes/(1024.**3))
    except:
      self.totalMemoryGigs = 0.0

    # determine total system memory a different way if the first way didn't work
    if (self.totalMemoryGigs <= 0.0):
      err, out = self.run_process(['awk', '/MemTotal/ { printf "%.0f \\n", $2 }', '/proc/meminfo'])
      if (err == 0) and (len(out) > 0):
        totalMemKiloBytes = int(out[0])
        self.totalMemoryGigs = math.ceil(totalMemKiloBytes/(1024.**2))

    # determine total system CPU cores
    try:
      self.totalCores = os.sysconf('SC_NPROCESSORS_ONLN')
    except:
      self.totalCores = 0

    # determine total system CPU cores a different way if the first way didn't work
    if (self.totalCores <= 0):
      err, out = self.run_process(['grep', '-c', '^processor', '/proc/cpuinfo'])
      if (err == 0) and (len(out) > 0):
        self.totalCores = int(out[0])

  #~~~~~~~~~~~~~~~~~~~~~~~~~~~~~~~~~~~~~~~~~~~~~~~~~~~~~~~~~~~~~~~~~~~~~~~~~~~~~~~~~~~~~~~~~~~~~~~~
  def install_docker(self):
    result = False

    # first see if docker is already installed and runnable
    err, out = self.run_process(['docker', 'info'], privileged=True)

    if (err == 0):
      result = True

    elif InstallerYesOrNo('"docker info" failed, attempt to install Docker?', default=True):

      if InstallerYesOrNo('Attempt to install Docker using official repositories?', default=True):

        # install required packages for repo-based install
        if self.distro == PLATFORM_LINUX_UBUNTU:
          requiredRepoPackages = ['apt-transport-https', 'ca-certificates', 'curl', 'gnupg-agent', 'software-properties-common']
        elif self.distro == PLATFORM_LINUX_DEBIAN:
          requiredRepoPackages = ['apt-transport-https', 'ca-certificates', 'curl', 'gnupg2', 'software-properties-common']
        elif self.distro == PLATFORM_LINUX_FEDORA:
          requiredRepoPackages = ['dnf-plugins-core']
        elif self.distro == PLATFORM_LINUX_CENTOS:
          requiredRepoPackages = ['yum-utils', 'device-mapper-persistent-data', 'lvm2']
        else:
          requiredRepoPackages = []

        if len(requiredRepoPackages) > 0:
          eprint(f"Installing required packages: {requiredRepoPackages}")
          self.install_package(requiredRepoPackages)

        # install docker via repo if possible
        dockerPackages = []
        if ((self.distro == PLATFORM_LINUX_UBUNTU) or (self.distro == PLATFORM_LINUX_DEBIAN)) and self.codename:

          # for debian/ubuntu, add docker GPG key and check its fingerprint
          if self.debug:
            eprint("Requesting docker GPG key for package signing")
          dockerGpgKey = requests.get(f'https://download.docker.com/linux/{self.distro}/gpg', allow_redirects=True)
          err, out = self.run_process(['apt-key', 'add'], stdin=dockerGpgKey.content.decode(sys.getdefaultencoding()), privileged=True, stderr=False)
          if (err == 0):
            err, out = self.run_process(['apt-key', 'fingerprint', DEB_GPG_KEY_FINGERPRINT], privileged=True, stderr=False)

          # add docker .deb repository
          if (err == 0):
            if self.debug:
              eprint("Adding docker repository")
            err, out = self.run_process(['add-apt-repository', '-y', '-r', f'deb [arch=amd64] https://download.docker.com/linux/{self.distro} {self.codename} stable'], privileged=True)
            err, out = self.run_process(['add-apt-repository', '-y', '-u', f'deb [arch=amd64] https://download.docker.com/linux/{self.distro} {self.codename} stable'], privileged=True)

          # docker packages to install
          if (err == 0):
            dockerPackages.extend(['docker-ce', 'docker-ce-cli', 'containerd.io'])

        elif self.distro == PLATFORM_LINUX_FEDORA:

          # add docker fedora repository
          if self.debug:
            eprint("Adding docker repository")
          err, out = self.run_process(['dnf', 'config-manager', '-y', '--add-repo', 'https://download.docker.com/linux/fedora/docker-ce.repo'], privileged=True)

          # docker packages to install
          if (err == 0):
            dockerPackages.extend(['docker-ce', 'docker-ce-cli', 'containerd.io'])

        elif self.distro == PLATFORM_LINUX_CENTOS:
          # add docker centos repository
          if self.debug:
            eprint("Adding docker repository")
          err, out = self.run_process(['yum-config-manager', '-y', '--add-repo', 'https://download.docker.com/linux/centos/docker-ce.repo'], privileged=True)

          # docker packages to install
          if (err == 0):
            dockerPackages.extend(['docker-ce', 'docker-ce-cli', 'containerd.io'])

        else:
          err, out = None, None

        if len(dockerPackages) > 0:
          eprint(f"Installing docker packages: {dockerPackages}")
          if self.install_package(dockerPackages):
            eprint("Installation of docker packages apparently succeeded")
            result = True
          else:
            eprint("Installation of docker packages failed")

      # the user either chose not to use the official repos, the official repo installation failed, or there are not official repos available
      # see if we want to attempt using the convenience script at https://get.docker.com (see https://github.com/docker/docker-install)
      if not result and InstallerYesOrNo('Docker not installed via official repositories. Attempt to install Docker via convenience script (please read https://github.com/docker/docker-install)?', default=False):
        tempFileName = os.path.join(self.tempDirName, 'docker-install.sh')
        if DownloadToFile("https://get.docker.com/", tempFileName, debug=self.debug):
          os.chmod(tempFileName, 493) # 493 = 0o755
          err, out = self.run_process(([tempFileName]), privileged=True)
          if (err == 0):
            eprint("Installation of docker apparently succeeded")
            result = True
          else:
            eprint(f"Installation of docker failed: {out}")
        else:
          eprint(f"Downloading {dockerComposeUrl} to {tempFileName} failed")

    if result and ((self.distro == PLATFORM_LINUX_FEDORA) or (self.distro == PLATFORM_LINUX_CENTOS)):
      # centos/fedora don't automatically start/enable the daemon, so do so now
      err, out = self.run_process(['systemctl', 'start', 'docker'], privileged=True)
      if (err == 0):
        err, out = self.run_process(['systemctl', 'enable', 'docker'], privileged=True)
        if (err != 0):
          eprint(f"Enabling docker service failed: {out}")
      else:
        eprint(f"Starting docker service failed: {out}")

    # at this point we either have installed docker successfully or we have to give up, as we've tried all we could
    err, out = self.run_process(['docker', 'info'], privileged=True, retry=6, retrySleepSec=5)
    if result and (err == 0):
      if self.debug:
        eprint('"docker info" succeeded')

      # add non-root user to docker group if required
      usersToAdd = []
      if self.scriptUser == 'root':
        while InstallerYesOrNo(f"Add {'a' if len(usersToAdd) == 0 else 'another'} non-root user to the \"docker\" group?"):
          tmpUser = InstallerAskForString('Enter user account')
          if (len(tmpUser) > 0): usersToAdd.append(tmpUser)
      else:
        usersToAdd.append(self.scriptUser)

      for user in usersToAdd:
        err, out = self.run_process(['usermod', '-a', '-G', 'docker', user], privileged=True)
        if (err == 0):
          if self.debug:
            eprint(f'Adding {user} to "docker" group succeeded')
        else:
          eprint(f'Adding {user} to "docker" group failed')

    elif (err != 0):
      result = False
      raise Exception(f'{ScriptName} requires docker, please see {DOCKER_INSTALL_URLS[self.distro]}')

    return result

  #~~~~~~~~~~~~~~~~~~~~~~~~~~~~~~~~~~~~~~~~~~~~~~~~~~~~~~~~~~~~~~~~~~~~~~~~~~~~~~~~~~~~~~~~~~~~~~~~
  def install_docker_compose(self):
    result = False

    dockerComposeCmd = 'docker-compose'
    if not Which(dockerComposeCmd, debug=self.debug) and os.path.isfile('/usr/local/bin/docker-compose'):
      dockerComposeCmd = '/usr/local/bin/docker-compose'

    # first see if docker-compose is already installed and runnable (try non-root and root)
    err, out = self.run_process([dockerComposeCmd, 'version'], privileged=False)
    if (err != 0):
      err, out = self.run_process([dockerComposeCmd, 'version'], privileged=True)

    if (err != 0) and InstallerYesOrNo('"docker-compose version" failed, attempt to install docker-compose?', default=True):

      if InstallerYesOrNo('Install docker-compose directly from docker github?', default=True):
        # download docker-compose from github and put it in /usr/local/bin

        # need to know some linux platform info
        unames = []
        err, out = self.run_process((['uname', '-s']))
        if (err == 0) and (len(out) > 0): unames.append(out[0])
        err, out = self.run_process((['uname', '-m']))
        if (err == 0) and (len(out) > 0): unames.append(out[0])
        if len(unames) == 2:
          # download docker-compose from github and save it to a temporary file
          tempFileName = os.path.join(self.tempDirName, dockerComposeCmd)
          dockerComposeUrl = f"https://github.com/docker/compose/releases/download/{DOCKER_COMPOSE_INSTALL_VERSION}/docker-compose-{unames[0]}-{unames[1]}"
          if DownloadToFile(dockerComposeUrl, tempFileName, debug=self.debug):
            os.chmod(tempFileName, 493) # 493 = 0o755, mark as executable
            # put docker-compose into /usr/local/bin
            err, out = self.run_process((['cp', '-f', tempFileName, '/usr/local/bin/docker-compose']), privileged=True)
            if (err == 0):
              eprint("Download and installation of docker-compose apparently succeeded")
              dockerComposeCmd = '/usr/local/bin/docker-compose'
            else:
              raise Exception(f'Error copying {tempFileName} to /usr/local/bin: {out}')

          else:
            eprint(f"Downloading {dockerComposeUrl} to {tempFileName} failed")

      elif InstallerYesOrNo('Install docker-compose via pip (privileged)?', default=False):
        # install docker-compose via pip (as root)
        err, out = self.run_process([self.pipCmd, 'install', dockerComposeCmd], privileged=True)
        if (err == 0):
          eprint("Installation of docker-compose apparently succeeded")
        else:
          eprint(f"Install docker-compose via pip failed with {err}, {out}")

      elif InstallerYesOrNo('Install docker-compose via pip (user)?', default=True):
        # install docker-compose via pip (regular user)
        err, out = self.run_process([self.pipCmd, 'install', dockerComposeCmd], privileged=False)
        if (err == 0):
          eprint("Installation of docker-compose apparently succeeded")
        else:
          eprint(f"Install docker-compose via pip failed with {err}, {out}")

    # see if docker-compose is now installed and runnable (try non-root and root)
    err, out = self.run_process([dockerComposeCmd, 'version'], privileged=False)
    if (err != 0):
      err, out = self.run_process([dockerComposeCmd, 'version'], privileged=True)

    if (err == 0):
      result = True
      if self.debug:
        eprint('"docker-compose version" succeeded')

    else:
      raise Exception(f'{ScriptName} requires docker-compose, please see {DOCKER_COMPOSE_INSTALL_URLS[self.platform]}')

    return result

  #~~~~~~~~~~~~~~~~~~~~~~~~~~~~~~~~~~~~~~~~~~~~~~~~~~~~~~~~~~~~~~~~~~~~~~~~~~~~~~~~~~~~~~~~~~~~~~~~
  def tweak_system_files(self):

    # make some system configuration changes with permission

    ConfigLines = namedtuple("ConfigLines", ["distros", "filename", "prefix", "description", "lines"], rename=False)

    configLinesToAdd = [ConfigLines([],
                                    '/etc/sysctl.conf',
                                    'fs.file-max=',
                                    'fs.file-max increases allowed maximum for file handles',
                                    ['# the maximum number of open file handles',
                                     'fs.file-max=2097152']),
                        ConfigLines([],
                                    '/etc/sysctl.conf',
                                    'fs.inotify.max_user_watches=',
                                    'fs.inotify.max_user_watches increases allowed maximum for monitored files',
                                    ['# the maximum number of user inotify watches',
                                     'fs.inotify.max_user_watches=131072']),
                        ConfigLines([],
                                    '/etc/sysctl.conf',
                                    'fs.inotify.max_queued_events=',
                                    'fs.inotify.max_queued_events increases queue size for monitored files',
                                    ['# the inotify event queue size',
                                     'fs.inotify.max_queued_events=131072']),
                        ConfigLines([],
                                    '/etc/sysctl.conf',
                                    'fs.inotify.max_user_instances=',
                                    'fs.inotify.max_user_instances increases allowed maximum monitor file watchers',
                                    ['# the maximum number of user inotify monitors',
                                     'fs.inotify.max_user_instances=512']),
                        ConfigLines([],
                                    '/etc/sysctl.conf',
                                    'vm.max_map_count=',
                                    'vm.max_map_count increases allowed maximum for memory segments',
                                    ['# the maximum number of memory map areas a process may have',
                                     'vm.max_map_count=262144']),
                        ConfigLines([],
                                    '/etc/sysctl.conf',
                                    'net.core.somaxconn=',
                                    'net.core.somaxconn increases allowed maximum for socket connections',
                                    ['# the maximum number of incoming connections',
                                     'net.core.somaxconn=65535']),
                        ConfigLines([],
                                    '/etc/sysctl.conf',
                                    'vm.swappiness=',
                                    'vm.swappiness adjusts the preference of the system to swap vs. drop runtime memory pages',
                                    ['# decrease "swappiness" (swapping out runtime memory vs. dropping pages)',
                                     'vm.swappiness=1']),
                        ConfigLines([],
                                    '/etc/sysctl.conf',
                                    'vm.dirty_background_ratio=',
                                    'vm.dirty_background_ratio defines the percentage of system memory fillable with "dirty" pages before flushing',
                                    ['# the % of system memory fillable with "dirty" pages before flushing',
                                     'vm.dirty_background_ratio=40']),
                        ConfigLines([],
                                    '/etc/sysctl.conf',
                                    'vm.dirty_background_ratio=',
                                    'vm.dirty_background_ratio defines the percentage of dirty system memory before flushing',
                                    ['# maximum % of dirty system memory before committing everything',
                                     'vm.dirty_background_ratio=40']),
                        ConfigLines([],
                                    '/etc/sysctl.conf',
                                    'vm.dirty_ratio=',
                                    'vm.dirty_ratio defines the maximum percentage of dirty system memory before committing everything',
                                    ['# maximum % of dirty system memory before committing everything',
                                     'vm.dirty_ratio=80']),
                        ConfigLines(['centos', 'core'],
                                    '/etc/systemd/system.conf.d/limits.conf',
                                    '',
                                    '/etc/systemd/system.conf.d/limits.conf increases the allowed maximums for file handles and memlocked segments',
                                    ['[Manager]',
                                     'DefaultLimitNOFILE=65535:65535',
                                     'DefaultLimitMEMLOCK=infinity']),
                        ConfigLines(['bionic', 'cosmic', 'disco', 'eoan', 'focal', 'groovy', 'stretch', 'buster', 'bullseye', 'sid', 'fedora'],
                                    '/etc/security/limits.d/limits.conf',
                                    '',
                                    '/etc/security/limits.d/limits.conf increases the allowed maximums for file handles and memlocked segments',
                                    ['* soft nofile 65535',
                                     '* hard nofile 65535',
                                     '* soft memlock unlimited',
                                     '* hard memlock unlimited'])]

    for config in configLinesToAdd:

      if (((len(config.distros) == 0) or (self.codename in config.distros)) and
          (os.path.isfile(config.filename) or InstallerYesOrNo(f'\n{config.description}\n{config.filename} does not exist, create it?', default=True))):

        confFileLines = [line.rstrip('\n') for line in open(config.filename)] if os.path.isfile(config.filename) else []

        if ((len(confFileLines) == 0) or
            (not os.path.isfile(config.filename) and (len(config.prefix) == 0)) or
            ((len(list(filter(lambda x: x.startswith(config.prefix), confFileLines))) == 0) and
              InstallerYesOrNo(f'\n{config.description}\n{config.prefix} appears to be missing from {config.filename}, append it?', default=True))):

          echoNewLineJoin = '\\n'
          err, out = self.run_process(['bash',
                                       '-c',
                                       f"mkdir -p {os.path.dirname(config.filename)} && echo -n -e '{echoNewLineJoin}{echoNewLineJoin.join(config.lines)}{echoNewLineJoin} >> '{config.filename}'"], privileged=True)

###################################################################################################
class MacInstaller(Installer):

  #~~~~~~~~~~~~~~~~~~~~~~~~~~~~~~~~~~~~~~~~~~~~~~~~~~~~~~~~~~~~~~~~~~~~~~~~~~~~~~~~~~~~~~~~~~~~~~~~
  def __init__(self, debug=False, configOnly=False):
    super().__init__(debug, configOnly)

    self.sudoCmd = []

    # first see if brew is already installed and runnable
    err, out = self.run_process(['brew', 'info'])
    brewInstalled = (err == 0)

    if brewInstalled and InstallerYesOrNo('Homebrew is installed: continue with Homebrew?', default=True):
      self.useBrew = True

    else:
      self.useBrew = False
      eprint('Docker can be installed and maintained with Homebrew, or manually.')
      if (not brewInstalled) and (not InstallerYesOrNo('Homebrew is not installed: continue with manual installation?', default=False)):
        raise Exception(f'Follow the steps at {HOMEBREW_INSTALL_URLS[self.platform]} to install Homebrew, then re-run {ScriptName}')

    if self.useBrew:
      # make sure we have brew cask
      err, out = self.run_process(['brew', 'info', 'cask'])
      if (err != 0):
        self.install_package(['cask'])
        if (err == 0):
          if self.debug: eprint('"brew install cask" succeeded')
        else:
          eprint(f'"brew install cask" failed with {err}, {out}')

      err, out = self.run_process(['brew', 'tap', 'homebrew/cask-versions'])
      if (err == 0):
        if self.debug: eprint('"brew tap homebrew/cask-versions" succeeded')
      else:
        eprint(f'"brew tap homebrew/cask-versions" failed with {err}, {out}')

      self.checkPackageCmds.append(['brew', 'cask', 'ls', '--versions'])
      self.installPackageCmds.append(['brew', 'cask', 'install'])

    # determine total system memory
    try:
      totalMemBytes = os.sysconf('SC_PAGE_SIZE') * os.sysconf('SC_PHYS_PAGES')
      self.totalMemoryGigs = math.ceil(totalMemBytes/(1024.**3))
    except:
      self.totalMemoryGigs = 0.0

    # determine total system memory a different way if the first way didn't work
    if (self.totalMemoryGigs <= 0.0):
      err, out = self.run_process(['sysctl', '-n', 'hw.memsize'])
      if (err == 0) and (len(out) > 0):
        totalMemBytes = int(out[0])
        self.totalMemoryGigs = math.ceil(totalMemBytes/(1024.**3))

    # determine total system CPU cores
    try:
      self.totalCores = os.sysconf('SC_NPROCESSORS_ONLN')
    except:
      self.totalCores = 0

    # determine total system CPU cores a different way if the first way didn't work
    if (self.totalCores <= 0):
      err, out = self.run_process(['sysctl', '-n', 'hw.ncpu'])
      if (err == 0) and (len(out) > 0):
        self.totalCores = int(out[0])

  #~~~~~~~~~~~~~~~~~~~~~~~~~~~~~~~~~~~~~~~~~~~~~~~~~~~~~~~~~~~~~~~~~~~~~~~~~~~~~~~~~~~~~~~~~~~~~~~~
  def install_docker(self):
    result = False

    # first see if docker is already installed/runnable
    err, out = self.run_process(['docker', 'info'])

    if (err != 0) and self.useBrew and self.package_is_installed(MAC_BREW_DOCKER_PACKAGE):
      # if docker is installed via brew, but not running, prompt them to start it
      eprint(f'{MAC_BREW_DOCKER_PACKAGE} appears to be installed via Homebrew, but "docker info" failed')
      while True:
        response = InstallerAskForString('Starting Docker the first time may require user interaction. Please find and start Docker in the Applications folder, then return here and type YES').lower()
        if (response == 'yes'):
          break
      err, out = self.run_process(['docker', 'info'], retry=12, retrySleepSec=5)

    # did docker info work?
    if (err == 0):
      result = True

    elif InstallerYesOrNo('"docker info" failed, attempt to install Docker?', default=True):

      if self.useBrew:
        # install docker via brew cask (requires user interaction)
        dockerPackages = [MAC_BREW_DOCKER_PACKAGE]
        eprint(f"Installing docker packages: {dockerPackages}")
        if self.install_package(dockerPackages):
          eprint("Installation of docker packages apparently succeeded")
          while True:
            response = InstallerAskForString('Starting Docker the first time may require user interaction. Please find and start Docker in the Applications folder, then return here and type YES').lower()
            if (response == 'yes'):
              break
        else:
          eprint("Installation of docker packages failed")

      else:
        # install docker via downloaded dmg file (requires user interaction)
        dlDirName = f'/Users/{self.scriptUser}/Downloads'
        if os.path.isdir(dlDirName):
          tempFileName = os.path.join(dlDirName, 'Docker.dmg')
        else:
          tempFileName = os.path.join(self.tempDirName, 'Docker.dmg')
        if DownloadToFile('https://download.docker.com/mac/edge/Docker.dmg', tempFileName, debug=self.debug):
          while True:
            response = InstallerAskForString(f'Installing and starting Docker the first time may require user interaction. Please open Finder and install {tempFileName}, start Docker from the Applications folder, then return here and type YES').lower()
            if (response == 'yes'):
              break

      # at this point we either have installed docker successfully or we have to give up, as we've tried all we could
      err, out = self.run_process(['docker', 'info'], retry=12, retrySleepSec=5)
      if (err == 0):
        result = True
        if self.debug:
          eprint('"docker info" succeeded')

      elif (err != 0):
        raise Exception(f'{ScriptName} requires docker edge, please see {DOCKER_INSTALL_URLS[self.platform]}')

    elif (err != 0):
      raise Exception(f'{ScriptName} requires docker edge, please see {DOCKER_INSTALL_URLS[self.platform]}')

    # tweak CPU/RAM usage for Docker in Mac
    settingsFile = MAC_BREW_DOCKER_SETTINGS.format(self.scriptUser)
    if result and os.path.isfile(settingsFile) and InstallerYesOrNo(f'Configure Docker resource usage in {settingsFile}?', default=True):

      # adjust CPU and RAM based on system resources
      if self.totalCores >= 16:
        newCpus = 12
      elif self.totalCores >= 12:
        newCpus = 8
      elif self.totalCores >= 8:
        newCpus = 6
      elif self.totalCores >= 4:
        newCpus = 4
      else:
        newCpus = 2

      if self.totalMemoryGigs >= 64.0:
        newMemoryGiB = 32
      elif self.totalMemoryGigs >= 32.0:
        newMemoryGiB = 24
      elif self.totalMemoryGigs >= 24.0:
        newMemoryGiB = 16
      elif self.totalMemoryGigs >= 16.0:
        newMemoryGiB = 12
      elif self.totalMemoryGigs >= 8.0:
        newMemoryGiB = 8
      elif self.totalMemoryGigs >= 4.0:
        newMemoryGiB = 4
      else:
        newMemoryGiB = 2

      while not InstallerYesOrNo(f"Setting {newCpus if newCpus else '(unchanged)'} for CPU cores and {newMemoryGiB if newMemoryGiB else '(unchanged)'} GiB for RAM. Is this OK?", default=True):
        newCpus = InstallerAskForString('Enter Docker CPU cores (e.g., 4, 8, 16)')
        newMemoryGiB = InstallerAskForString('Enter Docker RAM MiB (e.g., 8, 16, etc.)')

      if newCpus or newMemoryMiB:
        with open(settingsFile, 'r+') as f:
          data = json.load(f)
          if newCpus: data['cpus'] = int(newCpus)
          if newMemoryGiB: data['memoryMiB'] = int(newMemoryGiB)*1024
          f.seek(0)
          json.dump(data, f, indent=2)
          f.truncate()

        # at this point we need to essentially update our system memory stats because we're running inside docker
        # and don't have the whole banana at our disposal
        self.totalMemoryGigs = newMemoryGiB

        eprint("Docker resource settings adjusted, attempting restart...")

        err, out = self.run_process(['osascript', '-e', 'quit app "Docker"'])
        if (err == 0):
          time.sleep(5)
          err, out = self.run_process(['open', '-a', 'Docker'])

        if (err == 0):
          err, out = self.run_process(['docker', 'info'], retry=12, retrySleepSec=5)
          if (err == 0):
            if self.debug:
              eprint('"docker info" succeeded')

        else:
          eprint(f"Restarting Docker automatically failed: {out}")
          while True:
            response = InstallerAskForString('Please restart Docker via the system taskbar, then return here and type YES').lower()
            if (response == 'yes'):
              break

    return result

###################################################################################################
# main
def main():
  global args

  # extract arguments from the command line
  # print (sys.argv[1:]);
  parser = argparse.ArgumentParser(description='Malcolm install script', add_help=False, usage=f'{ScriptName} <arguments>')
  parser.add_argument('-v', '--verbose', dest='debug', type=str2bool, nargs='?', const=True, default=False, help="Verbose output")
  parser.add_argument('-m', '--malcolm-file', required=False, dest='mfile', metavar='<STR>', type=str, default='', help='Malcolm .tar.gz file for installation')
  parser.add_argument('-i', '--image-file', required=False, dest='ifile', metavar='<STR>', type=str, default='', help='Malcolm docker images .tar.gz file for installation')
  parser.add_argument('-c', '--configure', dest='configOnly', type=str2bool, nargs='?', const=True, default=False, help="Only do configuration (not installation)")
  parser.add_argument('-f', '--configure-file', required=False, dest='configFile', metavar='<STR>', type=str, default='', help='Single docker-compose YML file to configure')
  parser.add_argument('-d', '--defaults', dest='acceptDefaults', type=str2bool, nargs='?', const=True, default=False, help="Accept defaults to prompts without user interaction")
  parser.add_argument('-l', '--logstash-expose', dest='exposeLogstash', type=str2bool, nargs='?', const=True, default=False, help="Expose Logstash port to external hosts")
  parser.add_argument('-e', '--elasticsearch-expose', dest='exposeElastic', type=str2bool, nargs='?', const=True, default=False, help="Expose Elasticsearch port to external hosts")
  parser.add_argument('-r', '--restart-malcolm', dest='malcolmAutoRestart', type=str2bool, nargs='?', const=True, default=False, help="Restart Malcolm on system restart (unless-stopped)")

  try:
    parser.error = parser.exit
    args = parser.parse_args()
  except SystemExit:
    parser.print_help()
    exit(2)

  if args.debug:
    eprint(os.path.join(ScriptPath, ScriptName))
    eprint(f"Arguments: {sys.argv[1:]}")
    eprint(f"Arguments: {args}")
  else:
    sys.tracebacklimit = 0

  if not ImportRequests(debug=args.debug):
    exit(2)

  # If Malcolm and images tarballs are provided, we will use them.
  # If they are not provided, look in the pwd first, then in the script directory, to see if we
  # can locate the most recent tarballs
  malcolmFile = None
  imageFile = None

  if args.mfile and os.path.isfile(args.mfile):
    malcolmFile = args.mfile
  else:
    # find the most recent non-image tarball, first checking in the pwd then in the script path
    files = list(filter(lambda x: "_images" not in x, glob.glob(os.path.join(origPath, '*.tar.gz'))))
    if (len(files) == 0):
      files = list(filter(lambda x: "_images" not in x, glob.glob(os.path.join(ScriptPath, '*.tar.gz'))))
    files.sort(key=lambda x: os.path.getmtime(x), reverse=True)
    if (len(files) > 0):
      malcolmFile = files[0]

  if args.ifile and os.path.isfile(args.ifile):
    imageFile = args.ifile

  if (malcolmFile and os.path.isfile(malcolmFile)) and (not imageFile or not os.path.isfile(imageFile)):
    # if we've figured out the malcolm tarball, the _images tarball should match it
    imageFile = malcolmFile.replace('.tar.gz', '_images.tar.gz')
    if not os.path.isfile(imageFile): imageFile = None

  if args.debug:
    if args.configOnly:
      eprint("Only doing configuration, not installation")
    else:
      eprint(f"Malcolm install file: {malcolmFile}")
      eprint(f"Docker images file: {imageFile}")

  installerPlatform = platform.system()
  if installerPlatform == PLATFORM_LINUX:
    installer = LinuxInstaller(debug=args.debug, configOnly=args.configOnly)
  elif installerPlatform == PLATFORM_MAC:
    installer = MacInstaller(debug=args.debug, configOnly=args.configOnly)
  elif installerPlatform == PLATFORM_WINDOWS:
    raise Exception(f'{ScriptName} is not yet supported on {installerPlatform}')
    installer = WindowsInstaller(debug=args.debug, configOnly=args.configOnly)

  success = False
  installPath = None

  if (not args.configOnly):
    if hasattr(installer, 'install_required_packages'): success = installer.install_required_packages()
    if hasattr(installer, 'install_docker'): success = installer.install_docker()
    if hasattr(installer, 'install_docker_compose'): success = installer.install_docker_compose()
    if hasattr(installer, 'tweak_system_files'): success = installer.tweak_system_files()
    if hasattr(installer, 'install_docker_images'): success = installer.install_docker_images(imageFile)

  if args.configOnly or (args.configFile and os.path.isfile(args.configFile)):
    if not args.configFile:
      for testPath in [origPath, ScriptPath, os.path.realpath(os.path.join(ScriptPath, ".."))]:
        if os.path.isfile(os.path.join(testPath, "docker-compose.yml")):
          installPath = testPath
    else:
      installPath = os.path.dirname(os.path.realpath(args.configFile))
    success = (installPath is not None) and os.path.isdir(installPath)
    if args.debug:
      eprint(f"Malcolm installation detected at {installPath}")

  elif hasattr(installer, 'install_malcolm_files'):
    success, installPath = installer.install_malcolm_files(malcolmFile)

  if (installPath is not None) and os.path.isdir(installPath) and hasattr(installer, 'tweak_malcolm_runtime'):
<<<<<<< HEAD
    installer.tweak_malcolm_runtime(installPath, expose_logstash_default=args.exposeLogstash, restart_mode_default=args.malcolmAutoRestart)
=======
    installer.tweak_malcolm_runtime(installPath, expose_elastic_default=args.exposeElastic, expose_logstash_default=args.exposeLogstash, restart_mode_default=args.malcolmAutoRestart)
>>>>>>> 8c3ed6b0
    eprint(f"\nMalcolm has been installed to {installPath}. See README.md for more information.")
    eprint(f"Scripts for starting and stopping Malcolm and changing authentication-related settings can be found in {os.path.join(installPath, 'scripts')}.")

if __name__ == '__main__':
  main()<|MERGE_RESOLUTION|>--- conflicted
+++ resolved
@@ -545,13 +545,8 @@
             print(line)
             line = f"{serviceIndent * 2}ports:"
             print(line)
-<<<<<<< HEAD
-            line = f"{serviceIndent * 3}- 0.0.0.0:5044:5044"
-          elif (not serviceStartLine) and (currentService == 'logstash') and re.match(fr'^({serviceIndent * 2}ports:|{serviceIndent * 3}-.*5044:5044)\s*$', line):
-=======
             line = f'{serviceIndent * 3}- "0.0.0.0:5044:5044"'
           elif (not serviceStartLine) and (currentService == 'logstash') and re.match(fr'^({serviceIndent * 2}ports:|{serviceIndent * 3}-.*5044:5044)"?\s*$', line):
->>>>>>> 8c3ed6b0
             # remove previous/leftover/duplicate exposing logstash port 5044 to the world
             skipLine = True
           elif (not serviceStartLine) and (currentService == 'nginx-proxy') and re.match(r'^.*-.*\b9200:9200"?\s*$', line):
@@ -1333,11 +1328,7 @@
     success, installPath = installer.install_malcolm_files(malcolmFile)
 
   if (installPath is not None) and os.path.isdir(installPath) and hasattr(installer, 'tweak_malcolm_runtime'):
-<<<<<<< HEAD
-    installer.tweak_malcolm_runtime(installPath, expose_logstash_default=args.exposeLogstash, restart_mode_default=args.malcolmAutoRestart)
-=======
     installer.tweak_malcolm_runtime(installPath, expose_elastic_default=args.exposeElastic, expose_logstash_default=args.exposeLogstash, restart_mode_default=args.malcolmAutoRestart)
->>>>>>> 8c3ed6b0
     eprint(f"\nMalcolm has been installed to {installPath}. See README.md for more information.")
     eprint(f"Scripts for starting and stopping Malcolm and changing authentication-related settings can be found in {os.path.join(installPath, 'scripts')}.")
 
