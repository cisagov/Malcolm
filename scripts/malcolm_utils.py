--- conflicted
+++ resolved
@@ -131,8 +131,6 @@
 
 
 ###################################################################################################
-<<<<<<< HEAD
-=======
 def get_verbosity_env_var_count(var_name):
     if var_name:
         verbose_env_val = os.getenv(var_name, "")
@@ -148,7 +146,6 @@
     return log_level <= logging.DEBUG
 
 
->>>>>>> 9e317d67
 def set_logging(
     log_level_str,
     flag_level_count,
