--- conflicted
+++ resolved
@@ -88,59 +88,43 @@
   if [[ -d "$SRC_DIR" ]]; then
     CWD="$(pwd)"
     cd "$SRC_DIR" && \
-<<<<<<< HEAD
-      ./configure --generator=Ninja --prefix="$SPICY_DIR" --with-zeek="$ZEEK_DIR" --enable-ccache && \
-=======
       ./configure --build-zeek-plugin=yes --generator=Ninja --prefix="$SPICY_DIR" --with-zeek="$ZEEK_DIR" --enable-ccache && \
->>>>>>> 6f0cb8d0
       ninja -j 2 -C build install
     cd "$CWD"
   fi
 fi
 
 # install Zeek packages that install nicely using zkg
-<<<<<<< HEAD
-
-# TODO check failing unit tests during install for:
-# - zeek-EternalSafety
-# - cve-2020-0601
 
 # TODO
 # https://github.com/zeek/spicy-analyzers
 # A collection of zeek-hosted spicy analyzers, some of which
 # "replace" the built-in zeek parsers for those protocols.
 # We need to compare the built-in ones, but use what we're used to until
-# we make the decision with eyes open. As of 2021/03/04, that list is:
+# we make the decision with eyes open. As of 2021/03/24, that list is:
 # - DHCP      - compare to Zeek DHCP
 # - DNS       - compare to Zeek DNS
 # - HTTP      - compare to Zeek HTTP
+# - OpenVPN
 # - TFTP
+# - WireGuard
 
-=======
->>>>>>> 6f0cb8d0
 ZKG_GITHUB_URLS=(
   "https://github.com/0xl3x1/zeek-EternalSafety"
   "https://github.com/0xxon/cve-2020-0601"
   "https://github.com/0xxon/cve-2020-13777"
+  "https://github.com/amzn/zeek-plugin-profinet"
+  "https://github.com/amzn/zeek-plugin-s7comm"
+  "https://github.com/amzn/zeek-plugin-tds"
   "https://github.com/corelight/callstranger-detector"
   "https://github.com/corelight/CVE-2020-16898"
   "https://github.com/corelight/ripple20"
   "https://github.com/corelight/SIGRed"
-<<<<<<< HEAD
   "https://github.com/corelight/zeek-community-id"
-=======
-  "https://github.com/corelight/zeek-community-id|3.0.0"
->>>>>>> 6f0cb8d0
   "https://github.com/corelight/zerologon"
   "https://github.com/cybera/zeek-sniffpass"
   "https://github.com/mitre-attack/bzar"
-<<<<<<< HEAD
   "https://github.com/mmguero-dev/GQUIC_Protocol_Analyzer|topic/zeek-4-compat"
-  "https://github.com/mmguero-dev/zeek-plugin-profinet|topic/zeek-4-compat"
-  "https://github.com/mmguero-dev/zeek-plugin-s7comm|topic/zeek-4-compat"
-  "https://github.com/mmguero-dev/zeek-plugin-tds|topic/zeek-4-compat"
-=======
->>>>>>> 6f0cb8d0
   "https://github.com/precurse/zeek-httpattacks"
   "https://github.com/salesforce/hassh"
   "https://github.com/salesforce/ja3"
@@ -153,21 +137,15 @@
 
 # manual build processes that don't fit the other patterns
 
-# TODO
-# - there are still some issues with ldap-analyzer, getting some garbage output for some fields
-
 # TODO: "https://github.com/mmguero-dev/ldap-analyzer" is just broken right now.
 # memory errors, segfaults etc. disabling for the moment
+
 MANUAL_ZEEK_GITHUB_URLS=(
   "https://github.com/cisagov/icsnpp-bacnet"
   "https://github.com/cisagov/icsnpp-bsap-ip"
   "https://github.com/cisagov/icsnpp-bsap-serial"
   "https://github.com/cisagov/icsnpp-enip"
-<<<<<<< HEAD
   "https://github.com/corelight/bro-xor-exe-plugin"
-  "https://github.com/mmguero-dev/ldap-analyzer|topic/zeek-4-compat"
-=======
->>>>>>> 6f0cb8d0
 )
 for i in ${MANUAL_ZEEK_GITHUB_URLS[@]}; do
   SRC_DIR="$(clone_github_repo "$i")"
@@ -190,7 +168,6 @@
   [[ -d "$SRC_DIR" ]] && cp -r "$SRC_DIR"/scripts/ "$ZEEK_DIR"/share/zeek/site/"$(basename "$SRC_DIR")"
 done
 
-<<<<<<< HEAD
 SRC_DIR="$(clone_github_repo "https://github.com/J-Gras/zeek-af_packet-plugin|master")"
 if [[ -d "$SRC_DIR" ]]; then
   CWD="$(pwd)"
@@ -198,32 +175,5 @@
     ./configure --with-kernel=/usr --install-root="$ZEEK_PLUGIN_DIR" && \
     make && \
     make install
-=======
-# TODO
-# https://github.com/zeek/spicy-analyzers
-# A collection of zeek-hosted spicy analyzers, some of which
-# "replace" the built-in zeek parsers for those protocols.
-# We need to compare the built-in ones, but use what we're used to until
-# we make the decision with eyes open. As of 2021/03/24, that list is:
-# - DHCP      - compare to Zeek DHCP
-# - DNS       - compare to Zeek DNS
-# - HTTP      - compare to Zeek HTTP
-# - OpenVPN
-# - TFTP
-# - WireGuard
-SRC_DIR="$(clone_github_repo "https://github.com/zeek/spicy-analyzers")"
-if [[ -d "$SRC_DIR" ]]; then
-  CWD="$(pwd)"
-  cd "$SRC_DIR" && \
-    mkdir ./build && \
-    cd ./build && \
-    cmake -DCMAKE_INSTALL_PREFIX="$SPICY_DIR" .. && \
-    make -j && \
-    cd .. && \
-    make -C build install
-  mkdir -p -v "$ZEEK_DIR"/share/zeek/site/packages/spicy-analyzers && \
-    cp -vr analyzer/* "$ZEEK_DIR"/share/zeek/site/packages/spicy-analyzers && \
-    ln -sr "$ZEEK_DIR"/share/zeek/site/packages/spicy-analyzers "$ZEEK_DIR"/share/zeek/site/spicy-analyzers
->>>>>>> 6f0cb8d0
   cd "$CWD"
 fi