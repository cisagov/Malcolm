--- conflicted
+++ resolved
@@ -394,15 +394,6 @@
                                 li(cls="list-inline-item").add(a(href=f'/', target="_blank")).add(
                                     i(cls="bi bi-house fs-3", title="Malcolm")
                                 )
-<<<<<<< HEAD
-                            ).add(i(cls="bi bi-bar-chart-line fs-3", title="Dashboards"))
-                            li(cls="list-inline-item").add(a(href=f'/arkime/sessions/', target="_blank")).add(
-                                i(cls="bi bi-table fs-3", title="Arkime")
-                            )
-                        li(cls="list-inline-item").add(
-                            a(href=f'https://github.com/cisagov/Malcolm/', target="_blank")
-                        ).add(i(cls="bi-github fs-3", title="GitHub"))
-=======
                                 li(cls="list-inline-item").add(a(href=f'/readme/', target="_blank")).add(
                                     i(cls="bi bi-question-circle fs-3", title="Documentation")
                                 )
@@ -416,9 +407,8 @@
                                     i(cls="bi bi-table fs-3", title="Arkime")
                                 )
                             li(cls="list-inline-item").add(
-                                a(href=f'https://github.com/idaholab/Malcolm/', target="_blank")
+                                a(href=f'https://github.com/cisagov/Malcolm/', target="_blank")
                             ).add(i(cls="bi-github fs-3", title="GitHub"))
->>>>>>> ea9ed3a7
 
                     script(type="text/javascript", src=f"{assetsDirRespReplacer}js/bootstrap.bundle.min.js")
                     script(type="text/javascript", src=f"{assetsDirRespReplacer}js/scripts.js")
