--- conflicted
+++ resolved
@@ -2,11 +2,7 @@
 
 services:
   elasticsearch:
-<<<<<<< HEAD
-    image: docker.elastic.co/elasticsearch/elasticsearch-od:7.10.0
-=======
     image: docker.elastic.co/elasticsearch/elasticsearch-od:7.10.2
->>>>>>> 8c3ed6b0
     restart: "no"
     environment:
       logger.level : 'INFO'
