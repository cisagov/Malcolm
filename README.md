# Malcolm

![](./docs/images/logo/Malcolm_banner.png)

[Malcolm](https://github.com/idaholab/Malcolm) is a powerful network traffic analysis tool suite designed with the following goals in mind:

* **Easy to use** – Malcolm accepts network traffic data in the form of full packet capture (PCAP) files and Zeek (formerly Bro) logs. These artifacts can be uploaded via a simple browser-based interface or captured live and forwarded to Malcolm using lightweight forwarders. In either case, the data is automatically normalized, enriched, and correlated for analysis.
* **Powerful traffic analysis** – Visibility into network communications is provided through two intuitive interfaces: Kibana, a flexible data visualization plugin with dozens of prebuilt dashboards providing an at-a-glance overview of network protocols; and Arkime (formerly Moloch), a powerful tool for finding and identifying the network sessions comprising suspected security incidents.
* **Streamlined deployment** – Malcolm operates as a cluster of Docker containers, isolated sandboxes which each serve a dedicated function of the system. This Docker-based deployment model, combined with a few simple scripts for setup and run-time management, makes Malcolm suitable to be deployed quickly across a variety of platforms and use cases, whether it be for long-term deployment on a Linux server in a security operations center (SOC) or for incident response on a Macbook for an individual engagement.
* **Secure communications** – All communications with Malcolm, both from the user interface and from remote log forwarders, are secured with industry standard encryption protocols.
* **Permissive license** – Malcolm is comprised of several widely used open source tools, making it an attractive alternative to security solutions requiring paid licenses.
* **Expanding control systems visibility** – While Malcolm is great for general-purpose network traffic analysis, its creators see a particular need in the community for tools providing insight into protocols used in industrial control systems (ICS) environments. Ongoing Malcolm development will aim to provide additional parsers for common ICS protocols.

Although all of the open source tools which make up Malcolm are already available and in general use, Malcolm provides a framework of interconnectivity which makes it greater than the sum of its parts. And while there are many other network traffic analysis solutions out there, ranging from complete Linux distributions like Security Onion to licensed products like Splunk Enterprise Security, the creators of Malcolm feel its easy deployment and robust combination of tools fill a void in the network security space that will make network traffic analysis accessible to many in both the public and private sectors as well as individual enthusiasts.

In short, Malcolm provides an easily deployable network analysis tool suite for full packet capture artifacts (PCAP files) and Zeek logs. While Internet access is required to build it, it is not required at runtime.

## <a name="TableOfContents"></a>Table of Contents

* [Quick start](#QuickStart)
    * [Getting Malcolm](#GetMalcolm)
    * [User interface](#UserInterfaceURLs)
* [Overview](#Overview)
* [Components](#Components)
* [Supported Protocols](#Protocols)
* [Development](#Development)
    * [Building from source](#Build)
* [Pre-Packaged installation files](#Packager)
* [Preparing your system](#Preparing)
    * [Recommended system requirements](#SystemRequirements)
    * [System configuration and tuning](#ConfigAndTuning)
        * [`docker-compose.yml` parameters](#DockerComposeYml)
        * [Linux host system configuration](#HostSystemConfigLinux)
        * [macOS host system configuration](#HostSystemConfigMac)
        * [Windows host system configuration](#HostSystemConfigWindows)
* [Running Malcolm](#Running)
    * [Configure authentication](#AuthSetup)
        * [Local account management](#AuthBasicAccountManagement)
        * [Lightweight Directory Access Protocol (LDAP) authentication](#AuthLDAP)
            - [LDAP connection security](#AuthLDAPSecurity)
    * [Starting Malcolm](#Starting)
    * [Stopping and restarting Malcolm](#StopAndRestart)
    * [Clearing Malcolm's data](#Wipe)
* [Capture file and log archive upload](#Upload)
    - [Tagging](#Tagging)
    - [Processing uploaded PCAPs with Zeek](#UploadPCAPZeek)
* [Live analysis](#LiveAnalysis)
    * [Capturing traffic on local network interfaces](#LocalPCAP)
    * [Using a network sensor appliance](#Hedgehog)
    * [Manually forwarding Zeek logs from an external source](#ZeekForward)
* [Arkime](#Arkime)
    * [Zeek log integration](#ArkimeZeek)
        - [Correlating Zeek logs and Arkime sessions](#ZeekArkimeFlowCorrelation)
    * [Help](#ArkimeHelp)
    * [Sessions](#ArkimeSessions)
        * [PCAP Export](#ArkimePCAPExport)
    * [SPIView](#ArkimeSPIView)
    * [SPIGraph](#ArkimeSPIGraph)
    * [Connections](#ArkimeConnections)
    * [Hunt](#ArkimeHunt)
    * [Statistics](#ArkimeStats)
    * [Settings](#ArkimeSettings)
* [Kibana](#Kibana)
    * [Discover](#Discover)
        - [Screenshots](#DiscoverGallery)
    * [Visualizations and dashboards](#KibanaVisualizations)
        - [Prebuilt visualizations and dashboards](#PrebuiltVisualizations)
            - [Screenshots](#PrebuiltVisualizationsGallery)
        - [Building your own visualizations and dashboards](#BuildDashboard)
            + [Screenshots](#NewVisualizationsGallery)
* [Search Queries in Arkime and Kibana](#SearchCheatSheet)
* [Other Malcolm features](#MalcolmFeatures)
    - [Automatic file extraction and scanning](#ZeekFileExtraction)
    - [Automatic host and subnet name assignment](#HostAndSubnetNaming)
        + [IP/MAC address to hostname mapping via `host-map.txt`](#HostNaming)
        + [CIDR subnet to network segment name mapping via `cidr-map.txt`](#SegmentNaming)
        + [Defining hostname and CIDR subnet names interface](#NameMapUI)
        + [Applying mapping changes](#ApplyMapping)
    - [Elasticsearch index management](#IndexManagement)
    - [Alerting](#Alerting)
* [Using Beats to forward host logs to Malcolm](#OtherBeats)
* [Malcolm installer ISO](#ISO)
    * [Installation](#ISOInstallation)
    * [Generating the ISO](#ISOBuild)
    * [Setup](#ISOSetup)
    * [Time synchronization](#ConfigTime)
    * [Hardening](#Hardening)
        * [STIG compliance exceptions](#STIGExceptions)
        * [CIS benchmark compliance exceptions](#CISExceptions)
* [Known issues](#Issues)
* [Installation example using Ubuntu 20.04 LTS](#InstallationExample)
* [Upgrading Malcolm](#UpgradePlan)
* [Forks](#Forks)
* [Copyright](#Footer)

## <a name="QuickStart"></a>Quick start

### <a name="GetMalcolm"></a>Getting Malcolm

For a `TL;DR` example of downloading, configuring, and running Malcolm on a Linux platform, see [Installation example using Ubuntu 20.04 LTS](#InstallationExample).

The scripts to control Malcolm require Python 3.

#### Source code

<<<<<<< HEAD
The files required to build and run Malcolm are available on its [GitHub page](https://github.com/cisagov/Malcolm/tree/master). Malcolm's source code is released under the terms of a permissive open source software license (see see `License.txt` for the terms of its release).
=======
The files required to build and run Malcolm are available on the [Idaho National Lab's GitHub page](https://github.com/idaholab/Malcolm/tree/master). Malcolm's source code is released under the terms of a permissive open source software license (see see `License.txt` for the terms of its release).
>>>>>>> 8c3ed6b0

#### Building Malcolm from scratch

The `build.sh` script can build Malcolm's Docker images from scratch. See [Building from source](#Build) for more information.

#### Initial configuration

You must run [`auth_setup`](#AuthSetup) prior to pulling Malcolm's Docker images. You should also ensure your system configuration and `docker-compose.yml` settings are tuned by running `./scripts/install.py` or `./scripts/install.py --configure` (see [System configuration and tuning](#ConfigAndTuning)).
    
#### Pull Malcolm's Docker images

Malcolm's Docker images are periodically built and hosted on [Docker Hub](https://hub.docker.com/u/malcolmnetsec). If you already have [Docker](https://www.docker.com/) and [Docker Compose](https://docs.docker.com/compose/), these prebuilt images can be pulled by navigating into the Malcolm directory (containing the `docker-compose.yml` file) and running `docker-compose pull` like this:
```
$ docker-compose pull
Pulling arkime        ... done
Pulling elasticsearch ... done
Pulling file-monitor  ... done
Pulling filebeat      ... done
Pulling freq          ... done
Pulling htadmin       ... done
Pulling kibana        ... done
Pulling logstash      ... done
Pulling name-map-ui   ... done
Pulling nginx-proxy   ... done
Pulling pcap-capture  ... done
Pulling pcap-monitor  ... done
Pulling upload        ... done
Pulling zeek          ... done
```

You can then observe that the images have been retrieved by running `docker images`:
```
$ docker images
REPOSITORY                                          TAG                 IMAGE ID            CREATED             SIZE
<<<<<<< HEAD
malcolmnetsec/arkime                                3.0.0               xxxxxxxxxxxx        39 hours ago        683MB
malcolmnetsec/elasticsearch-od                      3.0.0               xxxxxxxxxxxx        40 hours ago        690MB
malcolmnetsec/file-monitor                          3.0.0               xxxxxxxxxxxx        39 hours ago        470MB
malcolmnetsec/file-upload                           3.0.0               xxxxxxxxxxxx        39 hours ago        199MB
malcolmnetsec/filebeat-oss                          3.0.0               xxxxxxxxxxxx        39 hours ago        555MB
malcolmnetsec/freq                                  3.0.0               xxxxxxxxxxxx        39 hours ago        390MB
malcolmnetsec/htadmin                               3.0.0               xxxxxxxxxxxx        39 hours ago        180MB
malcolmnetsec/kibana-helper                         3.0.0               xxxxxxxxxxxx        40 hours ago        141MB
malcolmnetsec/kibana-od                             3.0.0               xxxxxxxxxxxx        40 hours ago        1.16GB
malcolmnetsec/logstash-oss                          3.0.0               xxxxxxxxxxxx        39 hours ago        1.41GB
malcolmnetsec/name-map-ui                           3.0.0               xxxxxxxxxxxx        39 hours ago        137MB
malcolmnetsec/nginx-proxy                           3.0.0               xxxxxxxxxxxx        39 hours ago        120MB
malcolmnetsec/pcap-capture                          3.0.0               xxxxxxxxxxxx        39 hours ago        111MB
malcolmnetsec/pcap-monitor                          3.0.0               xxxxxxxxxxxx        39 hours ago        157MB
malcolmnetsec/zeek                                  3.0.0               xxxxxxxxxxxx        39 hours ago        887MB
=======
malcolmnetsec/arkime                                3.0.1               xxxxxxxxxxxx        39 hours ago        683MB
malcolmnetsec/elasticsearch-od                      3.0.1               xxxxxxxxxxxx        40 hours ago        690MB
malcolmnetsec/file-monitor                          3.0.1               xxxxxxxxxxxx        39 hours ago        470MB
malcolmnetsec/file-upload                           3.0.1               xxxxxxxxxxxx        39 hours ago        199MB
malcolmnetsec/filebeat-oss                          3.0.1               xxxxxxxxxxxx        39 hours ago        555MB
malcolmnetsec/freq                                  3.0.1               xxxxxxxxxxxx        39 hours ago        390MB
malcolmnetsec/htadmin                               3.0.1               xxxxxxxxxxxx        39 hours ago        180MB
malcolmnetsec/kibana-helper                         3.0.1               xxxxxxxxxxxx        40 hours ago        141MB
malcolmnetsec/kibana-od                             3.0.1               xxxxxxxxxxxx        40 hours ago        1.16GB
malcolmnetsec/logstash-oss                          3.0.1               xxxxxxxxxxxx        39 hours ago        1.41GB
malcolmnetsec/name-map-ui                           3.0.1               xxxxxxxxxxxx        39 hours ago        137MB
malcolmnetsec/nginx-proxy                           3.0.1               xxxxxxxxxxxx        39 hours ago        120MB
malcolmnetsec/pcap-capture                          3.0.1               xxxxxxxxxxxx        39 hours ago        111MB
malcolmnetsec/pcap-monitor                          3.0.1               xxxxxxxxxxxx        39 hours ago        157MB
malcolmnetsec/zeek                                  3.0.1               xxxxxxxxxxxx        39 hours ago        887MB
>>>>>>> 8c3ed6b0
```

#### Import from pre-packaged tarballs

Once built, the `malcolm_appliance_packager.sh` script can be used to create pre-packaged Malcolm tarballs for import on another machine. See [Pre-Packaged Installation Files](#Packager) for more information.

### Starting and stopping Malcolm

Use the scripts in the `scripts/` directory to start and stop Malcolm, view debug logs of a currently running
instance, wipe the database and restore Malcolm to a fresh state, etc.

### <a name="UserInterfaceURLs"></a>User interface

A few minutes after starting Malcolm (probably 5 to 10 minutes for Logstash to be completely up, depending on the system), the following services will be accessible:

* Arkime: [https://localhost:443](https://localhost:443)
* Kibana: [https://localhost/kibana/](https://localhost/kibana/) or [https://localhost:5601](https://localhost:5601)
* Capture File and Log Archive Upload (Web): [https://localhost/upload/](https://localhost/upload/)
* Capture File and Log Archive Upload (SFTP): `sftp://<username>@127.0.0.1:8022/files`
* [Host and Subnet Name Mapping](#HostAndSubnetNaming) Editor: [https://localhost/name-map-ui/](https://localhost/name-map-ui/)
* Account Management: [https://localhost:488](https://localhost:488)

## <a name="Overview"></a>Overview

![Malcolm Network Diagram](./docs/images/malcolm_network_diagram.png)

Malcolm processes network traffic data in the form of packet capture (PCAP) files or Zeek logs. A [sensor](#Hedgehog) (packet capture appliance) monitors network traffic mirrored to it over a SPAN port on a network switch or router, or using a network TAP device. [Zeek](https://www.zeek.org/index.html) logs and [Arkime](https://molo.ch/) sessions are generated containing important session metadata from the traffic observed, which are then securely forwarded to a Malcolm instance. Full PCAP files are optionally stored locally on the sensor device for examination later.

Malcolm parses the network session data and enriches it with additional lookups and mappings including GeoIP mapping, hardware manufacturer lookups from [organizationally unique identifiers (OUI)](http://standards-oui.ieee.org/oui/oui.txt) in MAC addresses, assigning names to [network segments](#SegmentNaming) and [hosts](#HostNaming) based on user-defined IP address and MAC mappings, performing [TLS fingerprinting](#https://engineering.salesforce.com/tls-fingerprinting-with-ja3-and-ja3s-247362855967), and many others.

The enriched data is stored in an [Elasticsearch](https://opendistro.github.io/for-elasticsearch/) document store in a format suitable for analysis through two intuitive interfaces: Kibana, a flexible data visualization plugin with dozens of prebuilt dashboards providing an at-a-glance overview of network protocols; and Arkime, a powerful tool for finding and identifying the network sessions comprising suspected security incidents. These tools can be accessed through a web browser from analyst workstations or for display in a security operations center (SOC). Logs can also optionally be forwarded on to another instance of Malcolm.

For smaller networks, use at home by network security enthusiasts, or in the field for incident response engagements, Malcolm can also easily be deployed locally on an ordinary consumer workstation or laptop. Malcolm can process local artifacts such as locally-generated Zeek logs, locally-captured PCAP files, and PCAP files collected offline without the use of a dedicated sensor appliance.

## <a name="Components"></a>Components

Malcolm leverages the following excellent open source tools, among others.

* [Arkime](https://arkime.com/) (formerly Moloch) - for PCAP file processing, browsing, searching, analysis, and carving/exporting; Arkime itself consists of two parts:
    * [moloch-capture](https://github.com/arkime/arkime/tree/master/capture) - a tool for traffic capture, as well as offline PCAP parsing and metadata insertion into Elasticsearch
    * [viewer](https://github.com/arkime/arkime/tree/master/viewer) - a browser-based interface for data visualization
* [Elasticsearch](https://www.elastic.co/products/elasticsearch) ([Open Distro](https://opendistro.github.io/for-elasticsearch/) variant) - a search and analytics engine for indexing and querying network traffic session metadata 
* [Logstash](https://www.elastic.co/products/logstash) and [Filebeat](https://www.elastic.co/products/beats/filebeat) - for ingesting and parsing [Zeek](https://www.zeek.org/index.html) [Log Files](https://docs.zeek.org/en/stable/script-reference/log-files.html) and ingesting them into Elasticsearch in a format that Arkime understands and is able to understand in the same way it natively understands PCAP data
* [Kibana](https://www.elastic.co/products/kibana) ([Open Distro](https://opendistro.github.io/for-elasticsearch/) variant) - for creating additional ad-hoc visualizations and dashboards beyond that which is provided by Arkime viewer
* [Zeek](https://www.zeek.org/index.html) - a network analysis framework and IDS
* [Yara](https://github.com/VirusTotal/yara) - a tool used to identify and classify malware samples
* [Capa](https://github.com/fireeye/capa) - a tool for detecting capabilities in executable files
* [ClamAV](https://www.clamav.net/) - an antivirus engine for scanning files extracted by Zeek
* [CyberChef](https://github.com/gchq/CyberChef) - a "swiss-army knife" data conversion tool 
* [jQuery File Upload](https://github.com/blueimp/jQuery-File-Upload) - for uploading PCAP files and Zeek logs for processing
* [List.js](https://github.com/javve/list.js) - for the [host and subnet name mapping](#HostAndSubnetNaming) interface
* [Docker](https://www.docker.com/) and [Docker Compose](https://docs.docker.com/compose/) - for simple, reproducible deployment of the Malcolm appliance across environments and to coordinate communication between its various components
* [Nginx](https://nginx.org/) - for HTTPS and reverse proxying Malcolm components
* [nginx-auth-ldap](https://github.com/kvspb/nginx-auth-ldap) - an LDAP authentication module for nginx
* [Mark Baggett](https://github.com/MarkBaggett)'s [freq](https://github.com/MarkBaggett/freq) - a tool for calculating entropy of strings
* [Florian Roth](https://github.com/Neo23x0)'s [Signature-Base](https://github.com/Neo23x0/signature-base) Yara ruleset
* These Zeek plugins:
    * some of Amazon.com, Inc.'s [ICS protocol](https://github.com/amzn?q=zeek) analyzers
    * Andrew Klaus's [Sniffpass](https://github.com/cybera/zeek-sniffpass) plugin for detecting cleartext passwords in HTTP POST requests
    * Andrew Klaus's [zeek-httpattacks](https://github.com/precurse/zeek-httpattacks) plugin for detecting noncompliant HTTP requests
    * ICS protocol analyzers for Zeek published by [DHS CISA](https://github.com/cisagov/ICSNPP) and [Idaho National Lab](https://github.com/idaholab/ICSNPP)
    * Corelight's [bro-xor-exe](https://github.com/corelight/bro-xor-exe-plugin) plugin
    * Corelight's ["bad neighbor" (CVE-2020-16898)](https://github.com/corelight/CVE-2020-16898) plugin    
    * Corelight's [callstranger-detector](https://github.com/corelight/callstranger-detector) plugin
    * Corelight's [community ID](https://github.com/corelight/zeek-community-id) flow hashing plugin
    * Corelight's [ripple20](https://github.com/corelight/ripple20) plugin
    * Corelight's [SIGred](https://github.com/corelight/SIGred) plugin
    * Corelight's [Zerologon](https://github.com/corelight/zerologon) plugin
    * J-Gras' [Zeek::AF_Packet](https://github.com/J-Gras/zeek-af_packet-plugin) plugin
    * Johanna Amann's [CVE-2020-0601](https://github.com/0xxon/cve-2020-0601) ECC certificate validation plugin and [CVE-2020-13777](https://github.com/0xxon/cve-2020-13777) GnuTLS unencrypted session ticket detection plugin
    * Lexi Brent's [EternalSafety](https://github.com/0xl3x1/zeek-EternalSafety) plugin
    * MITRE Cyber Analytics Repository's [Bro/Zeek ATT&CK-Based Analytics (BZAR)](https://github.com/mitre-attack/car/tree/master/implementations) script
    * Salesforce's [gQUIC](https://github.com/salesforce/GQUIC_Protocol_Analyzer) analyzer
    * Salesforce's [HASSH](https://github.com/salesforce/hassh) SSH fingerprinting plugin
    * Salesforce's [JA3](https://github.com/salesforce/ja3) TLS fingerprinting plugin
    * SoftwareConsultingEmporium's [Bro::LDAP](https://github.com/SoftwareConsultingEmporium/ldap-analyzer) analyzer
    * Verizon Media's [spicy-noise](https://github.com/theparanoids/spicy-noise) WireGuard analyzer plugin
    * Zeek's [Spicy](https://github.com/zeek/spicy) plugin framework
* [GeoLite2](https://dev.maxmind.com/geoip/geoip2/geolite2/) - Malcolm includes GeoLite2 data created by [MaxMind](https://www.maxmind.com)

## <a name="Protocols"></a>Supported Protocols

Malcolm uses [Zeek](https://docs.zeek.org/en/stable/script-reference/proto-analyzers.html) and [Arkime](https://github.com/arkime/arkime/tree/master/capture/parsers) to analyze network traffic. These tools provide varying degrees of visibility into traffic transmitted over the following network protocols:

| Traffic | Wiki | Organization/Specification | Arkime | Zeek |
|---|:---:|:---:|:---:|:---:|
|Internet layer|[🔗](https://en.wikipedia.org/wiki/Internet_layer)|[🔗](https://tools.ietf.org/html/rfc791)|[✓](https://github.com/arkime/arkime/blob/master/capture/packet.c)|[✓](https://docs.zeek.org/en/stable/scripts/base/protocols/conn/main.zeek.html#type-Conn::Info)|
|Border Gateway Protocol (BGP)|[🔗](https://en.wikipedia.org/wiki/Border_Gateway_Protocol)|[🔗](https://tools.ietf.org/html/rfc2283)|[✓](https://github.com/arkime/arkime/blob/master/capture/parsers/bgp.c)||
|Building Automation and Control (BACnet)|[🔗](https://en.wikipedia.org/wiki/BACnet)|[🔗](http://www.bacnet.org/)||[✓](https://github.com/cisagov/ICSNPP/tree/master/zeek_bacnet_parser)|
|Bristol Standard Asynchronous Protocol (BSAP)|[🔗](https://en.wikipedia.org/wiki/Bristol_Standard_Asynchronous_Protocol)|[🔗](http://www.documentation.emersonprocess.com/groups/public/documents/specification_sheets/d301321x012.pdf)[🔗](http://www.documentation.emersonprocess.com/groups/public/documents/instruction_manuals/d301401x012.pdf)||[✓](https://github.com/cisagov/ICSNPP/tree/master/zeek_bsap_ip_parser)[✓](https://github.com/cisagov/ICSNPP/tree/master/zeek_bsap_serial_parser)|
|Distributed Computing Environment / Remote Procedure Calls (DCE/RPC)|[🔗](https://en.wikipedia.org/wiki/DCE/RPC)|[🔗](https://pubs.opengroup.org/onlinepubs/009629399/toc.pdf)||[✓](https://docs.zeek.org/en/stable/scripts/base/protocols/dce-rpc/main.zeek.html#type-DCE_RPC::Info)|
|Dynamic Host Configuration Protocol (DHCP)|[🔗](https://en.wikipedia.org/wiki/Dynamic_Host_Configuration_Protocol)|[🔗](https://tools.ietf.org/html/rfc2131)|[✓](https://github.com/arkime/arkime/blob/master/capture/parsers/dhcp.c)|[✓](https://docs.zeek.org/en/stable/scripts/base/protocols/dhcp/main.zeek.html#type-DHCP::Info)|
|Distributed Network Protocol 3 (DNP3)|[🔗](https://en.wikipedia.org/wiki/DNP3)|[🔗](https://www.dnp.org)||[✓](https://docs.zeek.org/en/stable/scripts/base/protocols/dnp3/main.zeek.html#type-DNP3::Info)[✓](https://github.com/cisagov/ICSNPP/tree/master/zeek_dnp3_parser)|
|Domain Name System (DNS)|[🔗](https://en.wikipedia.org/wiki/Domain_Name_System)|[🔗](https://tools.ietf.org/html/rfc1035)|[✓](https://github.com/arkime/arkime/blob/master/capture/parsers/dns.c)|[✓](https://docs.zeek.org/en/stable/scripts/base/protocols/dns/main.zeek.html#type-DNS::Info)|
|EtherNet/IP / Common Industrial Protocol (CIP)|[🔗](https://en.wikipedia.org/wiki/EtherNet/IP) [🔗](https://en.wikipedia.org/wiki/Common_Industrial_Protocol)|[🔗](https://www.odva.org/Technology-Standards/EtherNet-IP/Overview)||[✓](https://github.com/cisagov/ICSNPP/tree/master/zeek_enip_parser)|
|FTP (File Transfer Protocol)|[🔗](https://en.wikipedia.org/wiki/File_Transfer_Protocol)|[🔗](https://tools.ietf.org/html/rfc959)||[✓](https://docs.zeek.org/en/stable/scripts/base/protocols/ftp/info.zeek.html#type-FTP::Info)|
|Google Quick UDP Internet Connections (gQUIC)|[🔗](https://en.wikipedia.org/wiki/QUIC#Google_QUIC_(gQUIC))|[🔗](https://www.chromium.org/quic)|[✓](https://github.com/arkime/arkime/blob/master/capture/parsers/quic.c)|[✓](https://github.com/salesforce/GQUIC_Protocol_Analyzer/blob/master/scripts/Salesforce/GQUIC/main.bro)|
|Hypertext Transfer Protocol (HTTP)|[🔗](https://en.wikipedia.org/wiki/Hypertext_Transfer_Protocol)|[🔗](https://tools.ietf.org/html/rfc7230)|[✓](https://github.com/arkime/arkime/blob/master/capture/parsers/http.c)|[✓](https://docs.zeek.org/en/stable/scripts/base/protocols/http/main.zeek.html#type-HTTP::Info)|
|Internet Relay Chat (IRC)|[🔗](https://en.wikipedia.org/wiki/Internet_Relay_Chat)|[🔗](https://tools.ietf.org/html/rfc1459)|[✓](https://github.com/arkime/arkime/blob/master/capture/parsers/irc.c)|[✓](https://docs.zeek.org/en/stable/scripts/base/protocols/irc/main.zeek.html#type-IRC::Info)|
|Kerberos|[🔗](https://en.wikipedia.org/wiki/Kerberos_(protocol))|[🔗](https://tools.ietf.org/html/rfc4120)|[✓](https://github.com/arkime/arkime/blob/master/capture/parsers/krb5.c)|[✓](https://docs.zeek.org/en/stable/scripts/base/protocols/krb/main.zeek.html#type-KRB::Info)|
|Lightweight Directory Access Protocol (LDAP)|[🔗](https://en.wikipedia.org/wiki/Lightweight_Directory_Access_Protocol)|[🔗](https://tools.ietf.org/html/rfc4511)|[✓](https://github.com/arkime/arkime/blob/master/capture/parsers/ldap.c)|[✓](https://github.com/SoftwareConsultingEmporium/ldap-analyzer/blob/master/scripts/main.bro)|
|Modbus|[🔗](https://en.wikipedia.org/wiki/Modbus)|[🔗](http://www.modbus.org/)||[✓](https://docs.zeek.org/en/stable/scripts/base/protocols/modbus/main.zeek.html#type-Modbus::Info)[✓](https://github.com/cisagov/ICSNPP/tree/master/zeek_modbus_parser)|
|MQ Telemetry Transport (MQTT)|[🔗](https://en.wikipedia.org/wiki/MQTT)|[🔗](https://mqtt.org/)||[✓](https://docs.zeek.org/en/stable/scripts/policy/protocols/mqtt/main.zeek.html)|
|MySQL|[🔗](https://en.wikipedia.org/wiki/MySQL)|[🔗](https://dev.mysql.com/doc/internals/en/client-server-protocol.html)|[✓](https://github.com/arkime/arkime/blob/master/capture/parsers/mysql.c)|[✓](https://docs.zeek.org/en/stable/scripts/base/protocols/mysql/main.zeek.html#type-MySQL::Info)|
|NT Lan Manager (NTLM)|[🔗](https://en.wikipedia.org/wiki/NT_LAN_Manager)|[🔗](https://docs.microsoft.com/en-us/openspecs/windows_protocols/ms-nlmp/b38c36ed-2804-4868-a9ff-8dd3182128e4?redirectedfrom=MSDN)||[✓](https://docs.zeek.org/en/stable/scripts/base/protocols/ntlm/main.zeek.html#type-NTLM::Info)|
|Network Time Protocol (NTP)|[🔗](https://en.wikipedia.org/wiki/Network_Time_Protocol)|[🔗](http://www.ntp.org)||[✓](https://docs.zeek.org/en/latest/scripts/base/protocols/ntp/main.zeek.html#type-NTP::Info)|
|Oracle|[🔗](https://en.wikipedia.org/wiki/Oracle_Net_Services)|[🔗](https://docs.oracle.com/cd/E11882_01/network.112/e41945/layers.htm#NETAG004)|[✓](https://github.com/arkime/arkime/blob/master/capture/parsers/oracle.c)||
|PostgreSQL|[🔗](https://en.wikipedia.org/wiki/PostgreSQL)|[🔗](https://www.postgresql.org/)|[✓](https://github.com/arkime/arkime/blob/master/capture/parsers/postgresql.c)||
|Process Field Net (PROFINET)|[🔗](https://en.wikipedia.org/wiki/PROFINET)|[🔗](https://us.profinet.com/technology/profinet/)||[✓](https://github.com/amzn/zeek-plugin-profinet/blob/master/scripts/main.zeek)|
|Remote Authentication Dial-In User Service (RADIUS)|[🔗](https://en.wikipedia.org/wiki/RADIUS)|[🔗](https://tools.ietf.org/html/rfc2865)|[✓](https://github.com/arkime/arkime/blob/master/capture/parsers/radius.c)|[✓](https://docs.zeek.org/en/stable/scripts/base/protocols/radius/main.zeek.html#type-RADIUS::Info)|
|Remote Desktop Protocol (RDP)|[🔗](https://en.wikipedia.org/wiki/Remote_Desktop_Protocol)|[🔗](https://docs.microsoft.com/en-us/windows/win32/termserv/remote-desktop-protocol?redirectedfrom=MSDN)||[✓](https://docs.zeek.org/en/stable/scripts/base/protocols/rdp/main.zeek.html#type-RDP::Info)|
|Remote Framebuffer (RFB)|[🔗](https://en.wikipedia.org/wiki/RFB_protocol)|[🔗](https://tools.ietf.org/html/rfc6143)||[✓](https://docs.zeek.org/en/stable/scripts/base/protocols/rfb/main.zeek.html#type-RFB::Info)|
|S7comm / Connection Oriented Transport Protocol (COTP)|[🔗](https://wiki.wireshark.org/S7comm) [🔗](https://wiki.wireshark.org/COTP)|[🔗](https://support.industry.siemens.com/cs/document/26483647/what-properties-advantages-and-special-features-does-the-s7-protocol-offer-?dti=0&lc=en-WW) [🔗](https://www.ietf.org/rfc/rfc0905.txt)||[✓](https://github.com/amzn/zeek-plugin-s7comm/blob/master/scripts/main.zeek)|
|Session Initiation Protocol (SIP)|[🔗](https://en.wikipedia.org/wiki/Session_Initiation_Protocol)|[🔗](https://tools.ietf.org/html/rfc3261)||[✓](https://docs.zeek.org/en/stable/scripts/base/protocols/sip/main.zeek.html#type-SIP::Info)|
|Server Message Block (SMB) / Common Internet File System (CIFS)|[🔗](https://en.wikipedia.org/wiki/Server_Message_Block)|[🔗](https://docs.microsoft.com/en-us/windows/win32/fileio/microsoft-smb-protocol-and-cifs-protocol-overview)|[✓](https://github.com/arkime/arkime/blob/master/capture/parsers/smb.c)|[✓](https://docs.zeek.org/en/stable/scripts/base/protocols/smb/main.zeek.html)|
|Simple Mail Transfer Protocol|[🔗](https://en.wikipedia.org/wiki/Simple_Mail_Transfer_Protocol)|[🔗](https://tools.ietf.org/html/rfc5321)|[✓](https://github.com/arkime/arkime/blob/master/capture/parsers/smtp.c)|[✓](https://docs.zeek.org/en/stable/scripts/base/protocols/smtp/main.zeek.html#type-SMTP::Info)|
|Simple Network Management Protocol|[🔗](https://en.wikipedia.org/wiki/Simple_Network_Management_Protocol)|[🔗](https://tools.ietf.org/html/rfc2578)|[✓](https://github.com/arkime/arkime/blob/master/capture/parsers/smtp.c)|[✓](https://docs.zeek.org/en/stable/scripts/base/protocols/snmp/main.zeek.html#type-SNMP::Info)|
|SOCKS|[🔗](https://en.wikipedia.org/wiki/SOCKS)|[🔗](https://tools.ietf.org/html/rfc1928)|[✓](https://github.com/arkime/arkime/blob/master/capture/parsers/socks.c)|[✓](https://docs.zeek.org/en/stable/scripts/base/protocols/socks/main.zeek.html#type-SOCKS::Info)|
|Secure Shell (SSH)|[🔗](https://en.wikipedia.org/wiki/Secure_Shell)|[🔗](https://tools.ietf.org/html/rfc4253)|[✓](https://github.com/arkime/arkime/blob/master/capture/parsers/ssh.c)|[✓](https://docs.zeek.org/en/stable/scripts/base/protocols/ssh/main.zeek.html#type-SSH::Info)|
|Secure Sockets Layer (SSL) / Transport Layer Security (TLS)|[🔗](https://en.wikipedia.org/wiki/Transport_Layer_Security)|[🔗](https://tools.ietf.org/html/rfc5246)|[✓](https://github.com/arkime/arkime/blob/master/capture/parsers/socks.c)|[✓](https://docs.zeek.org/en/stable/scripts/base/protocols/ssl/main.zeek.html#type-SSL::Info)|
|Syslog|[🔗](https://en.wikipedia.org/wiki/Syslog)|[🔗](https://tools.ietf.org/html/rfc5424)|[✓](https://github.com/arkime/arkime/blob/master/capture/parsers/tls.c)|[✓](https://docs.zeek.org/en/stable/scripts/base/protocols/syslog/main.zeek.html#type-Syslog::Info)|
|Tabular Data Stream|[🔗](https://en.wikipedia.org/wiki/Tabular_Data_Stream)|[🔗](https://www.freetds.org/tds.html) [🔗](https://docs.microsoft.com/en-us/openspecs/windows_protocols/ms-tds/b46a581a-39de-4745-b076-ec4dbb7d13ec)|[✓](https://github.com/arkime/arkime/blob/master/capture/parsers/tds.c)|[✓](https://github.com/amzn/zeek-plugin-tds/blob/master/scripts/main.zeek)|
|Telnet / remote shell (rsh) / remote login (rlogin)|[🔗](https://en.wikipedia.org/wiki/Telnet)[🔗](https://en.wikipedia.org/wiki/Berkeley_r-commands)|[🔗](https://tools.ietf.org/html/rfc854)[🔗](https://tools.ietf.org/html/rfc1282)|[✓](https://github.com/arkime/arkime/blob/master/capture/parsers/misc.c#L336)|[✓](https://docs.zeek.org/en/current/scripts/base/bif/plugins/Zeek_Login.events.bif.zeek.html)[❋](https://github.com/idaholab/Malcolm/blob/master/zeek/config/login.zeek)|
|TFTP (Trivial File Transfer Protocol)|[🔗](https://en.wikipedia.org/wiki/Trivial_File_Transfer_Protocol)|[🔗](https://tools.ietf.org/html/rfc1350)||[✓](https://github.com/zeek/spicy-tftp)|
|WireGuard|[🔗](https://en.wikipedia.org/wiki/WireGuard)|[🔗](https://www.wireguard.com/protocol/)[🔗](https://www.wireguard.com/papers/wireguard.pdf)||[✓](https://github.com/theparanoids/spicy-noise/blob/master/zeek/spicy-noise.zeek)|
|various tunnel protocols (e.g., GTP, GRE, Teredo, AYIYA, IP-in-IP, etc.)|[🔗](https://en.wikipedia.org/wiki/Tunneling_protocol)||[✓](https://github.com/arkime/arkime/blob/master/capture/packet.c)|[✓](https://docs.zeek.org/en/stable/scripts/base/frameworks/tunnels/main.zeek.html#type-Tunnel::Info)|

Additionally, Zeek is able to detect and, where possible, log the type, vendor and version of [various](https://docs.zeek.org/en/stable/scripts/base/frameworks/software/main.zeek.html#type-Software::Type) other [software protocols](https://en.wikipedia.org/wiki/Application_layer).

As part of its network traffic analysis, Zeek can extract and analyze files transferred across the protocols it understands. In addition to generating logs for transferred files, deeper analysis is done into the following file types:

* [Portable executable](https://docs.zeek.org/en/stable/scripts/base/files/pe/main.zeek.html#type-PE::Info) files
* [X.509](https://docs.zeek.org/en/stable/scripts/base/files/x509/main.zeek.html#type-X509::Info) certificates

See [automatic file extraction and scanning](#ZeekFileExtraction) for additional features related to file scanning.

See [Zeek log integration](#ArkimeZeek) for more information on how Malcolm integrates [Arkime sessions and Zeek logs](#ZeekArkimeFlowCorrelation) for analysis. 

## <a name="Development"></a>Development

Checking out the [Malcolm source code](https://github.com/idaholab/Malcolm/tree/master) results in the following subdirectories in your `malcolm/` working copy:

* `Dockerfiles` - a directory containing build instructions for Malcolm's docker images
* `docs` - a directory containing instructions and documentation
* `elasticsearch` - an initially empty directory where the Elasticsearch database instance will reside
* `elasticsearch-backup` - an initially empty directory for storing Elasticsearch [index snapshots](#IndexManagement) 
* `filebeat` - code and configuration for the `filebeat` container which ingests Zeek logs and forwards them to the `logstash` container
* `file-monitor` - code and configuration for the `file-monitor` container which can scan files extracted by Zeek
* `file-upload` - code and configuration for the `upload` container which serves a web browser-based upload form for uploading PCAP files and Zeek logs, and which serves an SFTP share as an alternate method for upload
* `freq-server` - code and configuration for the `freq` container used for calculating entropy of strings
* `htadmin` - configuration for the `htadmin` user account management container
* `kibana` - code and configuration for the `kibana` container for creating additional ad-hoc visualizations and dashboards beyond that which is provided by Arkime Viewer
* `logstash` - code and configuration for the `logstash` container which parses Zeek logs and forwards them to the `elasticsearch` container
* `malcolm-iso` - code and configuration for building an [installer ISO](#ISO) for a minimal Debian-based Linux installation for running Malcolm
* `moloch` - code and configuration for the `arkime` container which processes PCAP files using `moloch-capture` and which serves the Viewer application
* `moloch-logs` - an initially empty directory to which the `arkime` container will write some debug log files
* `moloch-raw` - an initially empty directory to which the `arkime` container will write captured PCAP files; as Arkime as employed by Malcolm is currently used for processing previously-captured PCAP files, this directory is currently unused
* `name-map-ui` - code and configuration for the `name-map-ui` container which provides the [host and subnet name mapping](#HostAndSubnetNaming) interface
* `nginx` - configuration for the `nginx` reverse proxy container
* `pcap` - an initially empty directory for PCAP files to be uploaded, processed, and stored
* `pcap-capture` - code and configuration for the `pcap-capture` container which can capture network traffic
* `pcap-monitor` - code and configuration for the `pcap-monitor` container which watches for new or uploaded PCAP files notifies the other services to process them
* `scripts` - control scripts for starting, stopping, restarting, etc. Malcolm
* `sensor-iso` - code and configuration for building a [Hedgehog Linux](#Hedgehog) ISO
* `shared` - miscellaneous code used by various Malcolm components 
* `zeek` - code and configuration for the `zeek` container which handles PCAP processing using Zeek
* `zeek-logs` - an initially empty directory for Zeek logs to be uploaded, processed, and stored

and the following files of special note:

* `auth.env` - the script `./scripts/auth_setup` prompts the user for the administrator credentials used by the Malcolm appliance, and `auth.env` is the environment file where those values are stored
* `cidr-map.txt` - specify custom IP address to network segment mapping
* `host-map.txt` - specify custom IP and/or MAC address to host mapping
* `net-map.json` - an alternative to `cidr-map.txt` and `host-map.txt`, mapping hosts and network segments to their names in a JSON-formatted file
* `docker-compose.yml` - the configuration file used by `docker-compose` to build, start, and stop an instance of the Malcolm appliance
* `docker-compose-standalone.yml` - similar to `docker-compose.yml`, only used for the ["packaged"](#Packager) installation of Malcolm

### <a name="Build"></a>Building from source

Building the Malcolm docker images from scratch requires internet access to pull source files for its components. Once internet access is available, execute the following command to build all of the Docker images used by the Malcolm appliance:

```
$ ./scripts/build.sh
```

Then, go take a walk or something since it will be a while. When you're done, you can run `docker images` and see you have fresh images for:

* `malcolmnetsec/arkime` (based on `debian:buster-slim`)
* `malcolmnetsec/elasticsearch-od` (based on `amazon/opendistro-for-elasticsearch`)
* `malcolmnetsec/filebeat-oss` (based on `docker.elastic.co/beats/filebeat-oss`)
* `malcolmnetsec/file-monitor` (based on `debian:buster-slim`)
* `malcolmnetsec/file-upload` (based on `debian:buster-slim`)
* `malcolmnetsec/freq` (based on `debian:buster-slim`)
* `malcolmnetsec/htadmin` (based on `debian:buster-slim`)
* `malcolmnetsec/kibana-od` (based on `amazon/opendistro-for-elasticsearch-kibana`)
* `malcolmnetsec/kibana-helper` (based on `alpine:3.12`)
* `malcolmnetsec/logstash-oss` (based on `docker.elastic.co/logstash/logstash-oss`)
* `malcolmnetsec/name-map-ui` (based on `alpine:3.12`)
* `malcolmnetsec/nginx-proxy` (based on `alpine:3.12`)
* `malcolmnetsec/pcap-capture` (based on `debian:buster-slim`)
* `malcolmnetsec/pcap-monitor` (based on `debian:buster-slim`)
* `malcolmnetsec/pcap-zeek` (based on `debian:buster-slim`)

## <a name="Packager"></a>Pre-Packaged installation files

### Creating pre-packaged installation files

`scripts/malcolm_appliance_packager.sh` can be run to package up the configuration files (and, if necessary, the Docker images) which can be copied to a network share or USB drive for distribution to non-networked machines. For example:

```
$ ./scripts/malcolm_appliance_packager.sh 
You must set a username and password for Malcolm, and self-signed X.509 certificates will be generated

Store administrator username/password for local Malcolm access? (Y/n): 

Administrator username: analyst
analyst password: 
analyst password (again): 

(Re)generate self-signed certificates for HTTPS access (Y/n): 

(Re)generate self-signed certificates for a remote log forwarder (Y/n): 

Store username/password for forwarding Logstash events to a secondary, external Elasticsearch instance (y/N): 

Store username/password for email alert sender account (y/N): 

Packaged Malcolm to "/home/user/tmp/malcolm_20190513_101117_f0d052c.tar.gz"

Do you need to package docker images also [y/N]? y
This might take a few minutes...

Packaged Malcolm docker images to "/home/user/tmp/malcolm_20190513_101117_f0d052c_images.tar.gz"


To install Malcolm:
  1. Run install.py
  2. Follow the prompts

To start, stop, restart, etc. Malcolm:
  Use the control scripts in the "scripts/" directory:
   - start         (start Malcolm)
   - stop          (stop Malcolm)
   - restart       (restart Malcolm)
   - logs          (monitor Malcolm logs)
   - wipe          (stop Malcolm and clear its database)
   - auth_setup    (change authentication-related settings)

A minute or so after starting Malcolm, the following services will be accessible:
  - Arkime: https://localhost/
  - Kibana: https://localhost/kibana/
  - PCAP upload (web): https://localhost/upload/
  - PCAP upload (sftp): sftp://USERNAME@127.0.0.1:8022/files/
  - Host and subnet name mapping editor: https://localhost/name-map-ui/
  - Account management: https://localhost:488/
```

The above example will result in the following artifacts for distribution as explained in the script's output:

```
$ ls -lh
total 2.0G
-rwxr-xr-x 1 user user  61k May 13 11:32 install.py
-rw-r--r-- 1 user user 2.0G May 13 11:37 malcolm_20190513_101117_f0d052c_images.tar.gz
-rw-r--r-- 1 user user  683 May 13 11:37 malcolm_20190513_101117_f0d052c.README.txt
-rw-r--r-- 1 user user 183k May 13 11:32 malcolm_20190513_101117_f0d052c.tar.gz
```

### Installing from pre-packaged installation files

If you have obtained pre-packaged installation files to install Malcolm on a non-networked machine via an internal network share or on a USB key, you likely have the following files:

* `malcolm_YYYYMMDD_HHNNSS_xxxxxxx.README.txt` - This readme file contains a minimal set up instructions for extracting the contents of the other tarballs and running the Malcolm appliance.
* `malcolm_YYYYMMDD_HHNNSS_xxxxxxx.tar.gz` - This tarball contains the configuration files and directory configuration used by an instance of Malcolm. It can be extracted via `tar -xf malcolm_YYYYMMDD_HHNNSS_xxxxxxx.tar.gz` upon which a directory will be created (named similarly to the tarball) containing the directories and configuration files. Alternatively, `install.py` can accept this filename as an argument and handle its extraction and initial configuration for you.
* `malcolm_YYYYMMDD_HHNNSS_xxxxxxx_images.tar.gz` - This tarball contains the Docker images used by Malcolm. It can be imported manually via `docker load -i malcolm_YYYYMMDD_HHNNSS_xxxxxxx_images.tar.gz`
* `install.py` - This install script can load the Docker images and extract Malcolm configuration files from the aforementioned tarballs and do some initial configuration for you.

Run `install.py malcolm_XXXXXXXX_XXXXXX_XXXXXXX.tar.gz` and follow the prompts. If you do not already have Docker and Docker Compose installed, the `install.py` script will help you install them.

## <a name="Preparing"></a>Preparing your system

### <a name="SystemRequirements"></a>Recommended system requirements

Malcolm runs on top of [Docker](https://www.docker.com/) which runs on recent releases of Linux, Apple macOS and Microsoft Windows 10.

To quote the [Elasticsearch documentation](https://www.elastic.co/guide/en/elasticsearch/guide/current/hardware.html), "If there is one resource that you will run out of first, it will likely be memory." The same is true for Malcolm: you will want at least 16 gigabytes of RAM to run Malcolm comfortably. For processing large volumes of traffic, I'd recommend at a bare minimum a dedicated server with 16 cores and 16 gigabytes of RAM. Malcolm can run on less, but more is better. You're going to want as much hard drive space as possible, of course, as the amount of PCAP data you're able to analyze and store will be limited by your hard drive.

Arkime's wiki has a couple of documents ([here](https://github.com/arkime/arkime#hardware-requirements) and [here](https://github.com/arkime/arkime/wiki/FAQ#what-kind-of-capture-machines-should-we-buy) and [here](https://github.com/arkime/arkime/wiki/FAQ#how-many-elasticsearch-nodes-or-machines-do-i-need) and a [calculator here](https://molo.ch/#estimators)) which may be helpful, although not everything in those documents will apply to a Docker-based setup like Malcolm.

### <a name="ConfigAndTuning"></a>System configuration and tuning

If you already have Docker and Docker Compose installed, the `install.py` script can still help you tune system configuration and `docker-compose.yml` parameters for Malcolm. To run it in "configuration only" mode, bypassing the steps to install Docker and Docker Compose, run it like this:
```
./scripts/install.py --configure
```

Although `install.py` will attempt to automate many of the following configuration and tuning parameters, they are nonetheless listed in the following sections for reference:

#### <a name="DockerComposeYml"></a>`docker-compose.yml` parameters

Edit `docker-compose.yml` and search for the `ES_JAVA_OPTS` key. Edit the `-Xms4g -Xmx4g` values, replacing `4g` with a number that is half of your total system memory, or just under 32 gigabytes, whichever is less. So, for example, if I had 64 gigabytes of memory I would edit those values to be `-Xms31g -Xmx31g`. This indicates how much memory can be allocated to the Elasticsearch heaps. For a pleasant experience, I would suggest not using a value under 10 gigabytes. Similar values can be modified for Logstash with `LS_JAVA_OPTS`, where using 3 or 4 gigabytes is recommended.

Various other environment variables inside of `docker-compose.yml` can be tweaked to control aspects of how Malcolm behaves, particularly with regards to processing PCAP files and Zeek logs. The environment variables of particular interest are located near the top of that file under **Commonly tweaked configuration options**, which include:

* `PUID` and `PGID` - Docker runs all of its containers as the privileged `root` user by default. For better security, Malcolm immediately drops to non-privileged user accounts for executing internal processes wherever possible. The `PUID` (**p**rocess **u**ser **ID**) and `PGID` (**p**rocess **g**roup **ID**) environment variables allow Malcolm to map internal non-privileged user accounts to a corresponding [user account](https://en.wikipedia.org/wiki/User_identifier) on the host.

* `NGINX_BASIC_AUTH` - if set to `true`, use [TLS-encrypted HTTP basic](#AuthBasicAccountManagement) authentication (default); if set to `false`, use [Lightweight Directory Access Protocol (LDAP)](#AuthLDAP) authentication

* `NGINX_LOG_ACCESS_AND_ERRORS` - if set to `true`, all access to Malcolm via its [web interfaces](#UserInterfaceURLs) will be logged to Elasticsearch (default `false`)

* `MANAGE_PCAP_FILES` – if set to `true`, all PCAP files imported into Malcolm will be marked as available for deletion by Arkime if available storage space becomes too low (default `false`)

* `ZEEK_AUTO_ANALYZE_PCAP_FILES` – if set to `true`, all PCAP files imported into Malcolm will automatically be analyzed by Zeek, and the resulting logs will also be imported (default `false`)

* `ZEEK_DISABLE_...` - if set to any non-blank value, each of these variables can be used to disable a certain Zeek function when it analyzes PCAP files (for example, setting `ZEEK_DISABLE_LOG_PASSWORDS` to `true` to disable logging of cleartext passwords)

* `MAXMIND_GEOIP_DB_LICENSE_KEY` - Malcolm uses MaxMind's free GeoLite2 databases for GeoIP lookups. As of December 30, 2019, these databases are [no longer available](https://blog.maxmind.com/2019/12/18/significant-changes-to-accessing-and-using-geolite2-databases/) for download via a public URL. Instead, they must be downloaded using a MaxMind license key (available without charge [from MaxMind](https://www.maxmind.com/en/geolite2/signup)). The license key can be specified here for GeoIP database downloads during build- and run-time.

* `ARKIME_ANALYZE_PCAP_THREADS` – the number of threads available to Arkime for analyzing PCAP files (default `1`)

* `ZEEK_AUTO_ANALYZE_PCAP_THREADS` – the number of threads available to Malcolm for analyzing Zeek logs (default `1`)

* `LOGSTASH_OUI_LOOKUP` – if set to `true`, Logstash will map MAC addresses to vendors for all source and destination MAC addresses when analyzing Zeek logs (default `true`)

* `LOGSTASH_REVERSE_DNS` – if set to `true`, Logstash will perform a reverse DNS lookup for all external source and destination IP address values when analyzing Zeek logs (default `false`)

* `ES_EXTERNAL_HOSTS` – if specified (in the format `'10.0.0.123:9200'`), logs received by Logstash will be forwarded on to another external Elasticsearch instance in addition to the one maintained locally by Malcolm

* `ES_EXTERNAL_SSL` –  if set to `true`, Logstash will use HTTPS for the connection to external Elasticsearch instances specified in `ES_EXTERNAL_HOSTS`

* `ES_EXTERNAL_SSL_CERTIFICATE_VERIFICATION` – if set to `true`, Logstash will require full SSL certificate validation; this may fail if using self-signed certificates (default `false`)

* `AUTO_TAG` – if set to `true`, Malcolm will automatically create Arkime sessions and Zeek logs with tags based on the filename, as described in [Tagging](#Tagging) (default `true`)

* `BEATS_SSL` – if set to `true`, Logstash will use require encrypted communications for any external Beats-based forwarders from which it will accept logs; if Malcolm is being used as a standalone tool then this can safely be set to `false`, but if external log feeds are to be accepted then setting it to true is recommended (default `false`)

* `ZEEK_EXTRACTOR_MODE` – determines the file extraction behavior for file transfers detected by Zeek; see [Automatic file extraction and scanning](#ZeekFileExtraction) for more details

* `EXTRACTED_FILE_IGNORE_EXISTING` – if set to `true`, files extant in `./zeek-logs/extract_files/`  directory will be ignored on startup rather than scanned

* `EXTRACTED_FILE_PRESERVATION` – determines behavior for preservation of [Zeek-extracted files](#ZeekFileExtraction)

* `VTOT_API2_KEY` – used to specify a [VirusTotal Public API v.20](https://www.virustotal.com/en/documentation/public-api/) key, which, if specified, will be used to submit hashes of [Zeek-extracted files](#ZeekFileExtraction) to VirusTotal

* `EXTRACTED_FILE_ENABLE_YARA` – if set to `true`, [Zeek-extracted files](#ZeekFileExtraction) will be scanned with [Yara](https://github.com/VirusTotal/yara)

* `EXTRACTED_FILE_YARA_CUSTOM_ONLY` – if set to `true`, Malcolm will bypass the default [Yara ruleset](https://github.com/Neo23x0/signature-base) and use only user-defined rules in `./yara/rules`

* `EXTRACTED_FILE_ENABLE_CAPA` – if set to `true`, [Zeek-extracted files](#ZeekFileExtraction) that are determined to be PE (portable executable) files will be scanned with [Capa](https://github.com/fireeye/capa)

* `EXTRACTED_FILE_CAPA_VERBOSE` – if set to `true`, all Capa rule hits will be logged; otherwise (`false`) only [MITRE ATT&CK technique](https://attack.mitre.org/techniques) classifications will be logged

* `EXTRACTED_FILE_ENABLE_CLAMAV` – if set to `true`, [Zeek-extracted files](#ZeekFileExtraction) will be scanned with [ClamAV](https://www.clamav.net/)

* `EXTRACTED_FILE_UPDATE_RULES` – if set to `true`, file scanner engines (e.g., ClamAV, Capa, Yara) will periodically update their rule definitions

* `EXTRACTED_FILE_HTTP_SERVER_ENABLE` – if set to `true`, the directory containing [Zeek-extracted files](#ZeekFileExtraction) will be served over HTTP at `./extracted-files/` (e.g., [https://localhost/extracted-files/](https://localhost/extracted-files/) if you are connecting locally)

* `EXTRACTED_FILE_HTTP_SERVER_ENCRYPT` – if set to `true`, those Zeek-extracted files will be AES-256-CBC-encrypted in an `openssl enc`-compatible format (e.g., `openssl enc -aes-256-cbc -d -in example.exe.encrypted -out example.exe`)

* `EXTRACTED_FILE_HTTP_SERVER_KEY` – specifies the AES-256-CBC decryption password for encrypted Zeek-extracted files; used in conjunction with `EXTRACTED_FILE_HTTP_SERVER_ENCRYPT`

* `PCAP_ENABLE_NETSNIFF` – if set to `true`, Malcolm will capture network traffic on the local network interface(s) indicated in `PCAP_IFACE` using [netsniff-ng](http://netsniff-ng.org/)

* `PCAP_ENABLE_TCPDUMP` – if set to `true`, Malcolm will capture network traffic on the local network interface(s) indicated in `PCAP_IFACE` using [tcpdump](https://www.tcpdump.org/); there is no reason to enable *both* `PCAP_ENABLE_NETSNIFF` and `PCAP_ENABLE_TCPDUMP`

* `PCAP_IFACE` – used to specify the network interface(s) for local packet capture if `PCAP_ENABLE_NETSNIFF` or `PCAP_ENABLE_TCPDUMP` are enabled; for multiple interfaces, separate the interface names with a comma (e.g., `'enp0s25'` or `'enp10s0,enp11s0'`)

* `PCAP_ROTATE_MEGABYTES` – used to specify how large a locally-captured PCAP file can become (in megabytes) before it closed for processing and a new PCAP file created 

* `PCAP_ROTATE_MINUTES` – used to specify an time interval (in minutes) after which a locally-captured PCAP file will be closed for processing and a new PCAP file created

* `PCAP_FILTER` – specifies a tcpdump-style filter expression for local packet capture; leave blank to capture all traffic

#### <a name="HostSystemConfigLinux"></a>Linux host system configuration

##### Installing Docker

Docker installation instructions vary slightly by distribution. Please follow the links below to docker.com to find the instructions specific to your distribution:

* [Ubuntu](https://docs.docker.com/install/linux/docker-ce/ubuntu/)
* [Debian](https://docs.docker.com/install/linux/docker-ce/debian/)
* [Fedora](https://docs.docker.com/install/linux/docker-ce/fedora/)
* [CentOS](https://docs.docker.com/install/linux/docker-ce/centos/)
* [Binaries](https://docs.docker.com/install/linux/docker-ce/binaries/)

After installing Docker, because Malcolm should be run as a non-root user, add your user to the `docker` group with something like:
```
$ sudo usermod -aG docker yourusername
```

Following this, either reboot or log out then log back in.

Docker starts automatically on DEB-based distributions. On RPM-based distributions, you need to start it manually or enable it using the appropriate `systemctl` or `service` command(s).

You can test docker by running `docker info`, or (assuming you have internet access), `docker run --rm hello-world`.

##### Installing docker-compose

Please follow [this link](https://docs.docker.com/compose/install/) on docker.com for instructions on installing docker-compose.

##### Operating system configuration

The host system (ie., the one running Docker) will need to be configured for the [best possible Elasticsearch performance](https://www.elastic.co/guide/en/elasticsearch/reference/master/system-config.html). Here are a few suggestions for Linux hosts (these may vary from distribution to distribution):

* Append the following lines to `/etc/sysctl.conf`:

```
# the maximum number of open file handles
fs.file-max=2097152

# increase maximums for inotify watches
fs.inotify.max_user_watches=131072
fs.inotify.max_queued_events=131072
fs.inotify.max_user_instances=512

# the maximum number of memory map areas a process may have
vm.max_map_count=262144

# decrease "swappiness" (swapping out runtime memory vs. dropping pages)
vm.swappiness=1

# the maximum number of incoming connections
net.core.somaxconn=65535

# the % of system memory fillable with "dirty" pages before flushing
vm.dirty_background_ratio=40

# maximum % of dirty system memory before committing everything
vm.dirty_ratio=80
```

* Depending on your distribution, create **either** the file `/etc/security/limits.d/limits.conf` containing:

```
# the maximum number of open file handles
* soft nofile 65535
* hard nofile 65535
# do not limit the size of memory that can be locked
* soft memlock unlimited
* hard memlock unlimited
```

**OR** the file `/etc/systemd/system.conf.d/limits.conf` containing: 

```
[Manager]
# the maximum number of open file handles
DefaultLimitNOFILE=65535:65535
# do not limit the size of memory that can be locked
DefaultLimitMEMLOCK=infinity
```

* Change the readahead value for the disk where the Elasticsearch data will be stored. There are a few ways to do this. For example, you could add this line to `/etc/rc.local` (replacing `/dev/sda` with your disk block descriptor):

```
# change disk read-adhead value (# of blocks)
blockdev --setra 512 /dev/sda
```

* Change the I/O scheduler to `deadline` or `noop`. Again, this can be done in a variety of ways. The simplest is to add `elevator=deadline` to the arguments in `GRUB_CMDLINE_LINUX` in `/etc/default/grub`, then running `sudo update-grub2`

* If you are planning on using very large data sets, consider formatting the drive containing `elasticsearch` volume as XFS.

After making all of these changes, do a reboot for good measure!

#### <a name="HostSystemConfigMac"></a>macOS host system configuration

##### Automatic installation using `install.py`

The `install.py` script will attempt to guide you through the installation of Docker and Docker Compose if they are not present. If that works for you, you can skip ahead to **Configure docker daemon option** in this section.

##### Install Homebrew

The easiest way to install and maintain docker on Mac is using the [Homebrew cask](https://brew.sh). Execute the following in a terminal.

```
$ /bin/bash -c "$(curl -fsSL https://raw.githubusercontent.com/Homebrew/install/master/install.sh)"
$ brew install cask
$ brew tap homebrew/cask-versions
```

##### Install docker-edge

```
$ brew cask install docker-edge
```
This will install the latest version of docker and docker-compose. It can be upgraded later using `brew` as well:
```
$ brew cask upgrade --no-quarantine docker-edge
```
You can now run docker from the Applications folder.

##### Configure docker daemon option

Some changes should be made for performance ([this link](http://markshust.com/2018/01/30/performance-tuning-docker-mac) gives a good succinct overview).

* **Resource allocation** - For a good experience, you likely need at least a quad-core MacBook Pro with 16GB RAM and an SSD. I have run Malcolm on an older 2013 MacBook Pro with 8GB of RAM, but the more the better. Go in your system tray and select **Docker** → **Preferences** → **Advanced**. Set the resources available to docker to at least 4 CPUs and 8GB of RAM (>= 16GB is preferable).

* **Volume mount performance** - You can speed up performance of volume mounts by removing unused paths from **Docker** → **Preferences** → **File Sharing**. For example, if you’re only going to be mounting volumes under your home directory, you could share `/Users` but remove other paths.

After making these changes, right click on the Docker 🐋 icon in the system tray and select **Restart**.

#### <a name="HostSystemConfigWindows"></a>Windows host system configuration

#### <a name="HostSystemConfigWindowsDocker"></a>Installing and configuring Docker Desktop for Windows

Installing and configuring Docker to run under Windows must be done manually, rather than through the `install.py` script as is done for Linux and macOS.

1. In order to be able to configure Docker volume mounts correctly, you should be running [Windows 10, version 1803](https://docs.microsoft.com/en-us/windows/whats-new/whats-new-windows-10-version-1803) or higher.
1. The control scripts in the `scripts/` directory are written for Python 3. They also rely on a few other utilities such as OpenSSL and htpasswd. The easiest way to run these tools in Windows is using the [Windows Subsystem for Linux](https://docs.microsoft.com/en-us/windows/wsl/install-win10) (WSL) (however, they may also be installed and configured manually: [Python 3](https://www.python.org/downloads/windows); [OpenSSL](https://wiki.openssl.org/index.php/Binaries); [htpasswd](https://httpd.apache.org/docs/current/platform/windows.html#down), download the `httpd….zip` file and extract `htpasswd.exe` from the `Apache…\bin\` directory). To install WSL, run the following command in PowerShell as Administrator:
    + `Enable-WindowsOptionalFeature -Online -FeatureName Microsoft-Windows-Subsystem-Linux`
1. Install the [Linux distribution of your choice](https://docs.microsoft.com/en-us/windows/wsl/install-win10#install-your-linux-distribution-of-choice) in WSL. These instructions have been tested using Debian, but will probably work with other distributions as well.
1. Run the following commands in PowerShell as Administrator to enable required Windows features:
    + `Enable-WindowsOptionalFeature -Online -FeatureName Microsoft-Hyper-V -All`
    + `Enable-WindowsOptionalFeature -Online -FeatureName Containers –All`
1. If you have not yet done so after enabling the Windows features, reboot.
1. Install [Docker Desktop for Windows](https://hub.docker.com/editions/community/docker-ce-desktop-windows) either by downloading the installer from the official Docker site or installing it through [chocolatey](https://chocolatey.org/packages/docker-desktop).
1. Run **Docker Desktop**, click the **Settings** option in the Docker system tray menu and make the following adjustments:
    + **General**
        * Ensure *Start Docker Desktop when you log in* is checked.
    + **Shared Drives**
        * Mark the drive onto which Malcolm is installed as *Shared* (e.g., check *Shared* for drive *C*).
    + **Advanced**
        + Increase *CPUs* to as many as you're comfortable with (at least *4* is best).
        + Increase *Memory* to as much as you're comfortable with (at least *16* is recommended, no fewer than *10*).
        + Increase *Disk image max size* to however much space you want Malcolm to have available to it (ideally at least several hundred gigabytes), and change the *Disk image location* if needed to accommodate it.
1. Make sure Docker applies/restarts (or just reboot), then go back in and check the **Advanced** settings to make sure things stick.
1. To ensure Docker volume mounts work correctly when using WSL, WSL needs to be configured to mount at `/` instead of at `/mnt`. Inside your WSL Bash shell, run the following command to write `/etc/wsl.conf` to specify the WSL mount point:
    + `echo -e '[automount]\nroot = /\noptions = "metadata"' | sudo tee /etc/wsl.conf`
1. Reboot.
1. Run `docker info` in PowerShell to make sure Docker is running.
1. Open a shell in your WSL distribution and run `docker.exe info` to make sure Docker is accessible from within WSL.
    + Previous versions of WSL required the native Linux `docker` command-line client to interact with the Windows Desktop Docker server. Recent improvements to WSL allow the Windows executables `docker-compose.exe` and `docker.exe` to be run seamlessly in WSL. Malcolm's control scripts detect this scenario.

#### <a name="HostSystemConfigWindowsMalcolm"></a>Finish Malcolm's configuration

Once Docker is installed, configured and running as described in the previous section, run [`./scripts/install.py --configure`](#ConfigAndTuning) (in WSL it will probably be something like `sudo ./scripts/install.py --configure`) to finish configuration of the local Malcolm installation.

The control scripts outlined in the [Running Malcolm](#Running) section may not be symlinked correctly under Windows. Rather than running `./scripts/start`, `./scripts/stop`, etc., you can run `./scripts/control.py --start`, `./scripts/control.py --stop`, etc. to the same effect.

## <a name="Running"></a>Running Malcolm

### <a name="AuthSetup"></a>Configure authentication

Malcolm requires authentication to access the [user interface](#UserInterfaceURLs). [Nginx](https://nginx.org/) can authenticate users with either local TLS-encrypted HTTP basic authentication or using a remote Lightweight Directory Access Protocol (LDAP) authentication server.

With the local basic authentication method, user accounts are managed by Malcolm and can be created, modified, and deleted using a [user management web interface](#AccountManagement). This method is suitable in instances where accounts and credentials do not need to be synced across many Malcolm installations.

LDAP authentication are managed on a remote directory service, such as a [Microsoft Active Directory Domain Services](https://docs.microsoft.com/en-us/windows-server/identity/ad-ds/get-started/virtual-dc/active-directory-domain-services-overview) or [OpenLDAP](https://www.openldap.org/).

Malcolm's authentication method is defined in the `x-auth-variables` section near the top of the [`docker-compose.yml`](#DockerComposeYml) file with the `NGINX_BASIC_AUTH` environment variable: `true` for local TLS-encrypted HTTP basic authentication, `false` for LDAP authentication.

In either case, you **must** run `./scripts/auth_setup` before starting Malcolm for the first time in order to:

* define the local Malcolm administrator account username and password (although these credentials will only be used for basic authentication, not LDAP authentication)
* specify whether or not to (re)generate the self-signed certificates used for HTTPS access
    * key and certificate files are located in the `nginx/certs/` directory
* specify whether or not to (re)generate the self-signed certificates used by a remote log forwarder (see the `BEATS_SSL` environment variable above)
    * certificate authority, certificate, and key files for Malcolm’s Logstash instance are located in the `logstash/certs/` directory
    * certificate authority, certificate, and key files to be copied to and used by the remote log forwarder are located in the `filebeat/certs/` directory
* specify whether or not to store the username/password for forwarding Logstash events to a secondary, external Elasticsearch instance (see the `ES_EXTERNAL_HOSTS`, `ES_EXTERNAL_SSL`, and `ES_EXTERNAL_SSL_CERTIFICATE_VERIFICATION` environment variables above)
    * these parameters are stored securely in the Logstash keystore file `logstash/certs/logstash.keystore`
* specify whether or not to [store the username/password](https://opendistro.github.io/for-elasticsearch-docs/docs/alerting/monitors/#authenticate-sender-account) for [email alert senders](https://opendistro.github.io/for-elasticsearch-docs/docs/alerting/monitors/#create-destinations)
    * these parameters are stored securely in the Elasticsearch keystore file `elasticsearch/elasticsearch.keystore`

##### <a name="AuthBasicAccountManagement"></a>Local account management

[`auth_setup`](#AuthSetup) is used to define the username and password for the administrator account. Once Malcolm is running, the administrator account can be used to manage other user accounts via a **Malcolm User Management** page served over HTTPS on port 488 (e.g., [https://localhost:488](https://localhost:488) if you are connecting locally).

Malcolm user accounts can be used to access the [interfaces](#UserInterfaceURLs) of all of its [components](#Components), including Arkime. Arkime uses its own internal database of user accounts, so when a Malcolm user account logs in to Arkime for the first time Malcolm creates a corresponding Arkime user account automatically. This being the case, it is *not* recommended to use the Arkime **Users** settings page or change the password via the **Password** form under the Arkime **Settings** page, as those settings would not be consistently used across Malcolm.

Users may change their passwords via the **Malcolm User Management** page by clicking **User Self Service**. A forgotten password can also be reset via an emailed link, though this requires SMTP server settings to be specified in `htadmin/config.ini` in the Malcolm installation directory.

#### <a name="AuthLDAP"></a>Lightweight Directory Access Protocol (LDAP) authentication

The [nginx-auth-ldap](https://github.com/kvspb/nginx-auth-ldap) module serves as the interface between Malcolm's [Nginx](https://nginx.org/) web server and a remote LDAP server. When you run [`auth_setup`](#AuthSetup) for the first time, a sample LDAP configuration file is created at `nginx/nginx_ldap.conf`. 

```
# This is a sample configuration for the ldap_server section of nginx.conf.
# Yours will vary depending on how your Active Directory/LDAP server is configured.
# See https://github.com/kvspb/nginx-auth-ldap#available-config-parameters for options.

ldap_server ad_server {
  url "ldap://ds.example.com:3268/DC=ds,DC=example,DC=com?sAMAccountName?sub?(objectClass=person)";

  binddn "bind_dn";
  binddn_passwd "bind_dn_password";

  group_attribute member;
  group_attribute_is_dn on;
  require group "CN=Malcolm,CN=Users,DC=ds,DC=example,DC=com";
  require valid_user;
  satisfy all;
}

auth_ldap_cache_enabled on;
auth_ldap_cache_expiration_time 10000;
auth_ldap_cache_size 1000;
```

This file is mounted into the `nginx` container when Malcolm is started to provide connection information for the LDAP server.

The contents of `nginx_ldap.conf` will vary depending on how the LDAP server is configured. Some of the [avaiable parameters](https://github.com/kvspb/nginx-auth-ldap#available-config-parameters) in that file include:

* **`url`** - the `ldap://` or `ldaps://` connection URL for the remote LDAP server, which has the [following syntax](https://www.ietf.org/rfc/rfc2255.txt): `ldap[s]://<hostname>:<port>/<base_dn>?<attributes>?<scope>?<filter>`
* **`binddn`** and **`binddn_password`** - the account credentials used to query the LDAP directory
* **`group_attribute`** - the group attribute name which contains the member object (e.g., `member` or `memberUid`)
* **`group_attribute_is_dn`** - whether or not to search for the user's full distinguished name as the value in the group's member attribute
* **`require`** and **`satisfy`** - `require user`, `require group` and `require valid_user` can be used in conjunction with `satisfy any` or `satisfy all` to limit the users that are allowed to access the Malcolm instance

Before starting Malcolm, edit `nginx/nginx_ldap.conf` according to the specifics of your LDAP server and directory tree structure. Using a LDAP search tool such as [`ldapsearch`](https://www.openldap.org/software/man.cgi?query=ldapsearch) in Linux or [`dsquery`](https://social.technet.microsoft.com/wiki/contents/articles/2195.active-directory-dsquery-commands.aspx) in Windows may be of help as you formulate the configuration. Your changes should be made within the curly braces of the `ldap_server ad_server { … }` section. You can troubleshoot configuration file syntax errors and LDAP connection or credentials issues by running `./scripts/logs` (or `docker-compose logs nginx`) and examining the output of the `nginx` container.

The **Malcolm User Management** page described above is not available when using LDAP authentication.

##### <a name="AuthLDAPSecurity"></a>LDAP connection security

Authentication over LDAP can be done using one of three ways, [two of which](https://docs.microsoft.com/en-us/openspecs/windows_protocols/ms-adts/8e73932f-70cf-46d6-88b1-8d9f86235e81) offer data confidentiality protection: 

* **StartTLS** - the [standard extension](https://tools.ietf.org/html/rfc2830) to the LDAP protocol to establish an encrypted SSL/TLS connection within an already established LDAP connection
* **LDAPS** - a commonly used (though unofficial and considered deprecated) method in which SSL negotiation takes place before any commands are sent from the client to the server
* **Unencrypted** (clear text) (***not recommended***)

In addition to the `NGINX_BASIC_AUTH` environment variable being set to `false` in the `x-auth-variables` section near the top of the [`docker-compose.yml`](#DockerComposeYml) file, the `NGINX_LDAP_TLS_STUNNEL` and `NGINX_LDAP_TLS_STUNNEL` environment variables are used in conjunction with the values in `nginx/nginx_ldap.conf` to define the LDAP connection security level. Use the following combinations of values to achieve the connection security methods above, respectively:

* **StartTLS**
    - `NGINX_LDAP_TLS_STUNNEL` set to `true` in [`docker-compose.yml`](#DockerComposeYml)
    - `NGINX_LDAP_TLS_STUNNEL_PROTOCOL` set to `winldap` (for Microsoft Active Directory Domain Services) or `openldap` (for OpenLDAP) in [`docker-compose.yml`](#DockerComposeYml)
    - `url` should begin with `ldap://` and its port should be either the default LDAP port (389) or the default Global Catalog port (3268) in `nginx/nginx_ldap.conf` 
* **LDAPS**
    - `NGINX_LDAP_TLS_STUNNEL` set to `false` in [`docker-compose.yml`](#DockerComposeYml)
    - `url` should begin with `ldaps://` and its port should be either the default LDAPS port (636) or the default LDAPS Global Catalog port (3269) in `nginx/nginx_ldap.conf` 
* **Unencrypted** (clear text) (***not recommended***)
    - `NGINX_LDAP_TLS_STUNNEL` set to `false` in [`docker-compose.yml`](#DockerComposeYml)
    - `url` should begin with `ldap://` and its port should be either the default LDAP port (389) or the default Global Catalog port (3268) in `nginx/nginx_ldap.conf` 

For encrypted connections (whether using **StartTLS** or **LDAPS**), Malcolm will require and verify certificates when one or more trusted CA certificate files are placed in the `nginx/ca-trust/` directory. Otherwise, any certificate presented by the domain server will be accepted.

### <a name="Starting"></a>Starting Malcolm

[Docker compose](https://docs.docker.com/compose/) is used to coordinate running the Docker containers. To start Malcolm, navigate to the directory containing `docker-compose.yml` and run:
```
$ ./scripts/start
```
This will create the containers' virtual network and instantiate them, then leave them running in the background. The Malcolm containers may take a several minutes to start up completely. To follow the debug output for an already-running Malcolm instance, run:
```
$ ./scripts/logs
```
You can also use `docker stats` to monitor the resource utilization of running containers.

### <a name="StopAndRestart"></a>Stopping and restarting Malcolm

You can run `./scripts/stop` to stop the docker containers and remove their virtual network. Alternatively, `./scripts/restart` will restart an instance of Malcolm. Because the data on disk is stored on the host in docker volumes, doing these operations will not result in loss of data. 

Malcolm can be configured to be automatically restarted when the Docker system daemon restart (for example, on system reboot). This behavior depends on the [value](https://docs.docker.com/config/containers/start-containers-automatically/) of the [`restart:`](https://docs.docker.com/compose/compose-file/#restart) setting for each service in the `docker-compose.yml` file. This value can be set by running [`./scripts/install.py --configure`](#ConfigAndTuning) and answering "yes" to "`Restart Malcolm upon system or Docker daemon restart?`."

### <a name="Wipe"></a>Clearing Malcolm’s data

Run `./scripts/wipe` to stop the Malcolm instance and wipe its Elasticsearch database (**including** [index snapshots and management policies](#IndexManagement) and [alerting configuration](#Alerting)).

## <a name="Upload"></a>Capture file and log archive upload

Malcolm serves a web browser-based upload form for uploading PCAP files and Zeek logs at [https://localhost/upload/](https://localhost/upload/) if you are connecting locally.

![Capture File and Log Archive Upload](./docs/images/screenshots/malcolm_upload.png)

Additionally, there is a writable `files` directory on an SFTP server served on port 8022 (e.g., `sftp://USERNAME@localhost:8022/files/` if you are connecting locally).

The types of files supported are:

* PCAP files (of mime type `application/vnd.tcpdump.pcap` or `application/x-pcapng`)
    - PCAPNG files are *partially* supported: Zeek is able to process PCAPNG files, but not all of Arkime's packet examination features work correctly
* Zeek logs in archive files (`application/gzip`, `application/x-gzip`, `application/x-7z-compressed`, `application/x-bzip2`, `application/x-cpio`, `application/x-lzip`, `application/x-lzma`, `application/x-rar-compressed`, `application/x-tar`, `application/x-xz`, or `application/zip`)
    - where the Zeek logs are found in the internal directory structure in the archive file does not matter

Files uploaded via these methods are monitored and moved automatically to other directories for processing to begin, generally within one minute of completion of the upload.

### <a name="Tagging"></a>Tagging

In addition to be processed for uploading, Malcolm events will be tagged according to the components of the filenames of the PCAP files or Zeek log archives files from which the events were parsed. For example, records created from a PCAP file named `ACME_Scada_VLAN10.pcap` would be tagged with `ACME`, `Scada`, and `VLAN10`. Tags are extracted from filenames by splitting on the characters "," (comma), "-" (dash), and "_" (underscore). These tags are viewable and searchable (via the `tags` field) in Arkime and Kibana. This behavior can be changed by modifying the `AUTO_TAG` [environment variable in `docker-compose.yml`](#DockerComposeYml).

Tags may also be specified manually with the [browser-based upload form](#Upload).

### <a name="UploadPCAPZeek"></a>Processing uploaded PCAPs with Zeek

The browser-based upload interface also provides the ability to specify tags for events extracted from the files uploaded. Additionally, an **Analyze with Zeek** checkbox may be used when uploading PCAP files to cause them to be analyzed by Zeek, similarly to the `ZEEK_AUTO_ANALYZE_PCAP_FILES` environment variable [described above](#DockerComposeYml), only on a per-upload basis. Zeek can also automatically carve out files from file transfers; see [Automatic file extraction and scanning](#ZeekFileExtraction) for more details.

## <a name="LiveAnalysis"></a>Live analysis

### <a name="LocalPCAP"></a>Capturing traffic on local network interfaces

Malcolm's `pcap-capture` container can capture traffic on one or more local network interfaces and periodically rotate these files for processing with Arkime and Zeek. The `pcap-capture` Docker container is started with additional privileges (`IPC_LOCK`, `NET_ADMIN`, `NET_RAW`, and `SYS_ADMIN`) in order for it to be able to open network interfaces in promiscuous mode for capture.

The environment variables prefixed with `PCAP_` in the [`docker-compose.yml`](#DockerComposeYml) file determine local packet capture behavior. Local capture can also be configured by running [`./scripts/install.py --configure`](#ConfigAndTuning) and answering "yes" to "`Should Malcolm capture network traffic to PCAP files?`."

Note that currently Microsoft Windows and Apple macOS platforms run Docker inside of a virtualized environment. This would require additional configuration of virtual interfaces and port forwarding in Docker, the process for which is outside of the scope of this document.

### <a name="Hedgehog"></a>Using a network sensor appliance

A remote network sensor appliance can be used to monitor network traffic, capture PCAP files, and forward Zeek logs, Arkime sessions, or other information to Malcolm. [Hedgehog Linux](https://github.com/idaholab/Malcolm/tree/master/sensor-iso/) is a Debian-based operating system built to

* monitor network interfaces
* capture packets to PCAP files
* detect file transfers in network traffic and extract and scan those files for threats
* generate and forward Zeek logs, Arkime sessions, and other information to [Malcolm](https://github.com/idaholab/malcolm)

Please see the [Hedgehog Linux README](https://github.com/idaholab/Malcolm/blob/master/sensor-iso/README.md) for more information.

### <a name="ZeekForward"></a>Manually forwarding Zeek logs from an external source

Malcolm’s Logstash instance can also be configured to accept Zeek logs from a [remote forwarder](https://www.elastic.co/products/beats/filebeat) by running [`./scripts/install.py --configure`](#ConfigAndTuning) and answering "yes" to "`Expose Logstash port to external hosts?`." Enabling encrypted transport of these logs files is discussed in [Configure authentication](#AuthSetup) and the description of the `BEATS_SSL` environment variable in the [`docker-compose.yml`](#DockerComposeYml) file.

Configuring Filebeat to forward Zeek logs to Malcolm might look something like this example [`filebeat.yml`](https://www.elastic.co/guide/en/beats/filebeat/current/filebeat-reference-yml.html):
```
filebeat.inputs:
- type: log
  paths:
    - /var/zeek/*.log
  fields_under_root: true
  fields:
    type: "session"
  compression_level: 0
  exclude_lines: ['^\s*#']
  scan_frequency: 10s
  clean_inactive: 180m
  ignore_older: 120m
  close_inactive: 90m
  close_renamed: true
  close_removed: true
  close_eof: false
  clean_renamed: true
  clean_removed: true

output.logstash:
  hosts: ["192.0.2.123:5044"]
  ssl.enabled: true
  ssl.certificate_authorities: ["/foo/bar/ca.crt"]
  ssl.certificate: "/foo/bar/client.crt"
  ssl.key: "/foo/bar/client.key"
  ssl.supported_protocols: "TLSv1.2"
  ssl.verification_mode: "none"
```

## <a name="Arkime"></a>Arkime

The Arkime interface will be accessible over HTTPS on port 443 at the docker hosts IP address (e.g., [https://localhost](https://localhost) if you are connecting locally).

### <a name="ArkimeZeek"></a>Zeek log integration

A stock installation of Arkime extracts all of its network connection ("session") metadata ("SPI" or "Session Profile Information") from full packet capture artifacts (PCAP files). Zeek (formerly Bro) generates similar session metadata, linking network events to sessions via a connection UID. Malcolm aims to facilitate analysis of Zeek logs by mapping values from Zeek logs to the Arkime session database schema for equivalent fields, and by creating new "native" Arkime database fields for all the other Zeek log values for which there is not currently an equivalent in Arkime:

![Zeek log session record](./docs/images/screenshots/moloch_session_zeek.png)

In this way, when full packet capture is an option, analysis of PCAP files can be enhanced by the additional information Zeek provides. When full packet capture is not an option, similar analysis can still be performed using the same interfaces and processes using the Zeek logs alone.

One value of particular mention is **Zeek Log Type** (`zeek.logType` in Elasticsearch). This value corresponds to the kind of Zeek `.log` file from which the record was created. In other words, a search could be restricted to records from `conn.log` by searching `zeek.logType == conn`, or restricted to records from `weird.log` by searching `zeek.logType == weird`. In this same way, to view *only* records from Zeek logs (excluding any from PCAP files), use the special Arkime `EXISTS` filter, as in `zeek.logType == EXISTS!`. On the other hand, to exclude Zeek logs and only view records from PCAP files, use `zeek.logType != EXISTS!`. 

Click the icon of the owl **🦉** in the upper-left hand corner of to access the Arkime usage documentation (accessible at [https://localhost/help](https://localhost/help) if you are connecting locally), click the **Fields** label in the navigation pane, then search for `zeek` to see a list of the other Zeek log types and fields available to Malcolm.

![Zeek fields](./docs/images/screenshots/moloch_help_fields.png)

The values of records created from Zeek logs can be expanded and viewed like any native Arkime session by clicking the plus **➕** icon to the left of the record in the Sessions view. However, note that when dealing with these Zeek records the full packet contents are not available, so buttons dealing with viewing and exporting PCAP information will not behave as they would for records from PCAP files. Other than that, Zeek records and their values are usable in Malcolm just like native PCAP session records.

#### <a name="ZeekArkimeFlowCorrelation"></a>Correlating Zeek logs and Arkime sessions

The Arkime interface displays both Zeek logs and Arkime sessions alongside each other. Using fields common to both data sources, one can [craft queries](#SearchCheatSheet) to filter results matching desired criteria.

A few fields of particular mention that help limit returned results to those Zeek logs and Arkime session records generated from the same network connection are [Community ID](https://github.com/corelight/community-id-spec) (`communityId` and `zeek.community_id` in Arkime and Zeek, respectively) and Zeek's [connection UID](https://docs.zeek.org/en/stable/examples/logs/#using-uids) (`zeek.uid`), which Malcolm maps to Arkime's `rootId` field.

Community ID is specification for standard flow hashing [published by Corelight](https://github.com/corelight/community-id-spec) with the intent of making it easier to pivot from one dataset (e.g., Arkime sessions) to another (e.g., Zeek `conn.log` entries). In Malcolm both Arkime and [Zeek](https://github.com/corelight/zeek-community-id) populate this value, which makes it possible to filter for a specific network connection and see both data sources' results for that connection.

The `rootId` field is used by Arkime to link session records together when a particular session has too many packets to be represented by a single session. When normalizing Zeek logs to Arkime's schema, Malcolm piggybacks on `rootId` to store Zeek's [connection UID](https://docs.zeek.org/en/stable/examples/logs/#using-uids) to crossreference entries across Zeek log types. The connection UID is also stored in `zeek.uid`.

Filtering on community ID OR'ed with zeek UID (e.g., `communityId == "1:r7tGG//fXP1P0+BXH3zXETCtEFI=" || rootId == "CQcoro2z6adgtGlk42"`) is an effective way to see both the Arkime sessions and Zeek logs generated by a particular network connection.

![Correlating Arkime sessions and Zeek logs](./docs/images/screenshots/moloch_correlate_communityid_uid.png)

### <a name="ArkimeHelp"></a>Help

Click the icon of the owl 🦉 in the upper-left hand corner of to access the Arkime usage documentation (accessible at [https://localhost/help](https://localhost/help) if you are connecting locally), which includes such topics as [search syntax](https://localhost/help#search), the [Sessions view](https://localhost/help#sessions), [SPIView](https://localhost/help#spiview), [SPIGraph](https://localhost/help#spigraph), and the [Connections](https://localhost/help#connections) graph.

### <a name="ArkimeSessions"></a>Sessions

The **Sessions** view provides low-level details of the sessions being investigated, whether they be Arkime sessions created from PCAP files or [Zeek logs mapped](#ArkimeZeek) to the Arkime session database schema.

![Arkime's Sessions view](./docs/images/screenshots/moloch_sessions.png)

The **Sessions** view contains many controls for filtering the sessions displayed from all sessions down to sessions of interest:

* [search bar](https://localhost/help#search): Indicated by the magnifying glass **🔍** icon, the search bar allows defining filters on session/log metadata
* [time bounding](https://localhost/help#timebounding) controls: The **🕘**, **Start**, **End**, **Bounding**, and **Interval** fields, and the **date histogram** can be used to visually zoom and pan the time range being examined.
* search button: The **Search** button re-runs the sessions query with the filters currently specified.
* views button: Indicated by the eyeball **👁** icon, views allow overlaying additional previously-specified filters onto the current sessions filters. For convenience, Malcolm provides several Arkime preconfigured views including several on the `zeek.logType` field. 

![Malcolm views](./docs/images/screenshots/moloch_log_filter.png)

* map: A global map can be expanded by clicking the globe **🌎** icon. This allows filtering sessions by IP-based geolocation when possible.

Some of these filter controls are also available on other Arkime pages (such as SPIView, SPIGraph, Connections, and Hunt).

The number of sessions displayed per page, as well as the page currently displayed, can be specified using the paging controls underneath the time bounding controls.

The sessions table is displayed below the filter controls. This table contains the sessions/logs matching the specified filters.

To the left of the column headers are two buttons. The **Toggle visible columns** button, indicated by a grid **⊞** icon, allows toggling which columns are displayed in the sessions table. The **Save or load custom column configuration** button, indicated by a columns **◫** icon, allows saving the current displayed columns or loading previously-saved configurations. This is useful for customizing which columns are displayed when investigating different types of traffic. Column headers can also be clicked to sort the results in the table, and column widths may be adjusted by dragging the separators between column headers.

Details for individual sessions/logs can be expanded by clicking the plus **➕** icon on the left of each row. Each row may contain multiple sections and controls, depending on whether the row represents a Arkime session or a [Zeek log](#ArkimeZeek). Clicking the field names and values in the details sections allows additional filters to be specified or summary lists of unique values to be exported.

When viewing Arkime session details (ie., a session generated from a PCAP file), an additional packets section will be visible underneath the metadata sections. When the details of a session of this type are expanded, Arkime will read the packet(s) comprising the session for display here. Various controls can be used to adjust how the packet is displayed (enabling **natural** decoding and enabling **Show Images & Files** may produce visually pleasing results), and other options (including PCAP download, carving images and files, applying decoding filters, and examining payloads in [CyberChef](https://github.com/gchq/CyberChef)) are available.

See also Arkime's usage documentation for more information on the [Sessions view](https://localhost/help#sessions).

#### <a name="ArkimePCAPExport"></a>PCAP Export

Clicking the down arrow **▼** icon to the far right of the search bar presents a list of actions including **PCAP Export** (see Arkime's [sessions help](https://localhost/help#sessions) for information on the other actions).  When full PCAP sessions are displayed, the **PCAP Export** feature allows you to create a new PCAP file from the matching Arkime sessions, including controls for which sessions are included (open items, visible items, or all matching items) and whether or not to include linked segments. Click **Export PCAP** button to generate the PCAP, after which you'll be presented with a browser download dialog to save or open the file. Note that depending on the scope of the filters specified this might take a long time (or, possibly even time out).

![Export PCAP](./docs/images/screenshots/moloch_export_pcap.png)

See the [issues](#Issues) section of this document for an error that can occur using this feature when Zeek log sessions are displayed.View

### <a name="ArkimeSPIView"></a>SPIView

Arkime's **SPI** (**S**ession **P**rofile **I**nformation) **View** provides a quick and easy-to-use interface for  exploring session/log metrics. The SPIView page lists categories for general session metrics (e.g., protocol, source and destination IP addresses, sort and destination ports, etc.) as well as for all of various types of network understood by Arkime and Zeek. These categories can be expanded and the top *n* values displayed, along with each value's cardinality, for the fields of interest they contain.

![Arkime's SPIView](./docs/images/screenshots/moloch_spiview.png)

Click the the plus **➕** icon to the right of a category to expand it. The values for specific fields are displayed by clicking the field description in the field list underneath the category name. The list of field names can be filtered by typing part of the field name in the *Search for fields to display in this category* text input. The **Load All** and **Unload All** buttons can be used to toggle display of all of the fields belonging to that category. Once displayed, a field's name or one of its values may be clicked to provide further actions for filtering or displaying that field or its values. Of particular interest may be the **Open [fieldname] SPI Graph** option when clicking on a field's name. This will open a new tab with the SPI Graph ([see below](#ArkimeSPIGraph)) populated with the field's top values.

Note that because the SPIView page can potentially run many queries, SPIView limits the search domain to seven days (in other words, seven indices, as each index represents one day's worth of data). When using SPIView, you will have best results if you limit your search time frame to less than or equal to seven days. This limit can be adjusted by editing the `spiDataMaxIndices` setting in [config.ini](./etc/moloch/config.ini) and rebuilding the `malcolmnetsec/arkime` docker container.

See also Arkime's usage documentation for more information on [SPIView](https://localhost/help#spiview).

### <a name="ArkimeSPIGraph"></a>SPIGraph

Arkime's **SPI** (**S**ession **P**rofile **I**nformation) **Graph** visualizes the occurrence of some field's top *n* values over time, and (optionally) geographically. This is particularly useful for identifying trends in a particular type of communication over time: traffic using a particular protocol when seen sparsely at regular intervals on that protocol's date histogram in the SPIGraph may indicate a connection check, polling, or beaconing (for example, see the `llmnr` protocol in the screenshot below).

![Arkime's SPIGraph](./docs/images/screenshots/moloch_spigraph.png)

Controls can be found underneath the time bounding controls for selecting the field of interest, the number of elements to be displayed, the sort order, and a periodic refresh of the data.

See also Arkime's usage documentation for more information on [SPIGraph](https://localhost/help#spigraph).

### <a name="ArkimeConnections"></a>Connections

The **Connections** page presents network communications via a force-directed graph, making it easy to visualize logical relationships between network hosts.

![Arkime's Connections graph](./docs/images/screenshots/moloch_connections.png)

Controls are available for specifying the query size (where smaller values will execute more quickly but may only contain an incomplete representation of the top *n* sessions, and larger values may take longer to execute but will be more complete), which fields to use as the source and destination for node values, a minimum connections threshold, and the method for determining the "weight" of the link between two nodes. As is the case with most other visualizations in Arkime, the graph is interactive: clicking on a node or the link between two nodes can be used to modify query filters, and the nodes themselves may be repositioned by dragging and dropping them. A node's color indicates whether it communicated as a source/originator, a destination/responder, or both.

While the default source and destination fields are *Src IP* and *Dst IP:Dst Port*, the Connections view is able to use any combination of any of the fields populated by Arkime and Zeek. For example:

* *Src OUI* and *Dst OUI* (hardware manufacturers)
* *Src IP* and *Protocols*
* *Originating Network Segment* and *Responding Network Segment* (see [CIDR subnet to network segment name mapping](#SegmentNaming))
* *Originating GeoIP City* and *Responding GeoIP City*

or any other combination of these or other fields.

See also Arkime's usage documentation for more information on the [Connections graph](https://localhost/help#connections).

### <a name="ArkimeHunt"></a>Hunt

Arkime's **Hunt** feature allows an analyst to search within the packets themselves (including payload data) rather than simply searching the session metadata. The search string may be specified using ASCII (with or without case sensitivity), hex codes, or regular expressions. Once a hunt job is complete, matching sessions can be viewed in the [Sessions](#ArkimeSessions)  view.

Clicking the **Create a packet search job** on the Hunt page will allow you to specify the following parameters for a new hunt job:

* a packet search job **name**
* a **maximum number of packets** to examine per session
* the **search string** and its format (*ascii*, *ascii (case sensitive)*, *hex*, *regex*, or *hex regex*)
* whether to search **source packets**, **destination packets**, or both
* whether to search **raw** or **reassembled** packets

Click the **➕ Create** button to begin the search. Arkime will scan the source PCAP files from which the sessions were created according to the search criteria. Note that whatever filters were specified when the hunt job is executed will apply to the hunt job as well; the number of sessions matching the current filters will be displayed above the hunt job parameters with text like "ⓘ Creating a new packet search job will search the packets of # sessions."

![Hunt creation](./docs/images/screenshots/moloch_hunt_creation.png)

Once a hunt job is submitted, it will be assigned a unique hunt ID (a long unique string of characters like `yuBHAGsBdljYmwGkbEMm`) and its progress will be updated periodically in the **Hunt Job Queue** with the execution percent complete, the number of matches found so far, and the other parameters with which the job was submitted. More details for the hunt job can be viewed by expanding its row with the plus **➕** icon on the left.

![Hunt completed](./docs/images/screenshots/moloch_hunt_finished.png)

Once the hunt job is complete (and a minute or so has passed, as the `huntId` must be added to the matching session records in the database), click the folder **📂** icon on the right side of the hunt job row to open a new [Sessions](#ArkimeSessions) tab with the search bar prepopulated to filter to sessions with packets matching the search criteria.

![Hunt result sessions](./docs/images/screenshots/moloch_hunt_sessions.png)

From this list of filtered sessions you can expand session details and explore packet payloads which matched the hunt search criteria.

The hunt feature is available only for sessions created from full packet capture data, not Zeek logs. This being the case, it is a good idea to click the eyeball **👁** icon and select the **PCAP Files** view to exclude Zeek logs from candidate sessions prior to using the hunt feature.

See also Arkime's usage documentation for more information on the [hunt feature](https://localhost/help#hunt).

### <a name="ArkimeStats"></a>Statistics

Arkime provides several other reports which show information about the state of Arkime and the underlying Elasticsearch database.

The **Files** list displays a list of PCAP files processed by Arkime, the date and time of the earliest packet in each file, and the file size:

![Arkime's Files list](./docs/images/screenshots/moloch_files.png)

The **ES Indices** list (available under the **Stats** page) lists the Elasticsearch indices within which log data is contained:

![Arkime's ES indices list](./docs/images/screenshots/moloch_es_stats.png)

The **History** view provides a historical list of queries issues to Arkime and the details of those queries:

![Arkime's History view](./docs/images/screenshots/moloch_history.png)

See also Arkime's usage documentation for more information on the [Files list](https://localhost/help#files), [statistics](https://localhost/help#files), and [history](https://localhost/help#history).

### <a name="ArkimeSettings"></a>Settings

#### General settings

The **Settings** page can be used to tweak Arkime preferences, defined additional custom views and column configurations, tweak the color theme, and more.

See Arkime's usage documentation for more information on [settings](https://localhost/help#settings).

![Arkime general settings](./docs/images/screenshots/moloch_general_settings.png)

![Arkime custom view management](./docs/images/screenshots/moloch_view_settings.png)

## <a name="Kibana"></a>Kibana

While Arkime provides very nice visualizations, especially for network traffic, [Kibana](https://www.elastic.co/guide/en/kibana/current/getting-started.html) (an open source general-purpose data visualization tool for Elasticsearch) can be used to create custom visualizations (tables, charts, graphs, dashboards, etc.) using the same data.

The Kibana container can be accessed at [https://localhost/kibana/](https://localhost/kibana/) if you are connecting locally. Several preconfigured dashboards for Zeek logs are included in Malcolm's Kibana configuration.

The official [Kibana User Guide](https://www.elastic.co/guide/en/kibana/current/index.html) has excellent tutorials for a variety of topics.

Kibana has several components for data searching and visualization:

### <a name="Discover"></a>Discover

The **Discover** view enables you to view events on a record-by-record basis (similar to a *session* record in Arkime or an individual line from a Zeek log). See the official [Kibana User Guide](https://www.elastic.co/guide/en/kibana/current/index.html) for information on using the Discover view:

* [Getting Started: Discovering Your Data](https://www.elastic.co/guide/en/kibana/current/tutorial-discovering.html)
* [Discover](https://www.elastic.co/guide/en/kibana/current/discover.html)
* [Searching Your Data](https://www.elastic.co/guide/en/kibana/current/search.html)

#### <a name="DiscoverGallery"></a>Screenshots

![Kibana's Discover view](./docs/images/screenshots/kibana_discover.png)

![Viewing the details of a session in Discover](./docs/images/screenshots/kibana_discover_table.png)

![Filtering by tags to display only sessions with public IP addresses](./docs/images/screenshots/kibana_add_filter.png)

![Changing the fields displayed in Discover](./docs/images/screenshots/kibana_fields_list.png)

![Opening a previously-saved search](./docs/images/screenshots/kibana_open_search.png)

### <a name="KibanaVisualizations"></a>Visualizations and dashboards

#### <a name="PrebuiltVisualizations"></a>Prebuilt visualizations and dashboards

Malcolm comes with dozens of prebuilt visualizations and dashboards for the network traffic represented by each of the Zeek log types. Click **Dashboard** to see a list of these dashboards. As is the case with all Kibana's visualizations, all of the charts, graphs, maps, and tables are interactive and can be clicked on to narrow or expand the scope of the data you are investigating. Similarly, click **Visualize** to explore the prebuilt visualizations used to build the dashboards.

Many of Malcolm's prebuilt visualizations for Zeek logs are heavily inspired by the excellent [Kibana Dashboards](https://github.com/Security-Onion-Solutions/securityonion-elastic/tree/master/kibana/dashboards) that are part of [Security Onion](https://securityonion.net/).

##### <a name="PrebuiltVisualizationsGallery"></a>Screenshots

![The Connections dashboard displays information about the "top talkers" across all types of sessions](./docs/images/screenshots/kibana_connections.png)

![The HTTP dashboard displays important details about HTTP traffic](./docs/images/screenshots/kibana_http.png)

![There are several Connections visualizations using locations from GeoIP lookups](./docs/images/screenshots/kibana_latlon_map.png)

![Kibana includes both coordinate and region map types](./docs/images/screenshots/kibana_region_map.png)

![The Notices dashboard highlights things which Zeek determine are potentially bad](./docs/images/screenshots/kibana_notices.png)

![The Signatures dashboard displays signature hits, such as antivirus hits on files extracted from network traffic](./docs/images/screenshots/kibana_signatures.png)

![The Software dashboard displays the type, name, and version of software seen communicating on the network](./docs/images/screenshots/kibana_software.png)

![The PE (portable executables) dashboard displays information about executable files transferred over the network](./docs/images/screenshots/kibana_portable_executables.png)

![The SMTP dashboard highlights details about SMTP traffic](./docs/images/screenshots/kibana_smtp.png)

![The SSL dashboard displays information about SSL versions, certificates, and TLS JA3 fingerprints](./docs/images/screenshots/kibana_ssl.png)

![The files dashboard displays metrics about the files transferred over the network](./docs/images/screenshots/kibana_files_source.png)

![This dashboard provides insight into DNP3 (Distributed Network Protocol), a protocol used commonly in electric and water utilities](./docs/images/screenshots/kibana_dnp3.png)

![Modbus is a standard protocol found in many industrial control systems (ICS)](./docs/images/screenshots/kibana_modbus.png)

![BACnet is a communications protocol for Building Automation and Control (BAC) networks](./docs/images/screenshots/kibana_bacnet.png)

![EtherNet/IP is an industrial network protocol that adapts the Common Industrial Protocol to standard Ethernet](./docs/images/screenshots/kibana_ethernetip.png)

![MQTT is a lightweight publish-subscribe network protocol that transports messages between devices](./docs/images/screenshots/kibana_mqtt.png)

![PROFINET is an industry technical standard for data communication over Industrial Ethernet](./docs/images/screenshots/kibana_profinet.png)

![S7comm is a Siemens proprietary protocol that runs between programmable logic controllers (PLCs) of the Siemens family](./docs/images/screenshots/kibana_s7comm.png)

#### <a name="BuildDashboard"></a>Building your own visualizations and dashboards

See the official [Kibana User Guide](https://www.elastic.co/guide/en/kibana/current/index.html) for information on creating your own visualizations and dashboards:

* [Getting Started: Visualizing Your Data](https://www.elastic.co/guide/en/kibana/current/tutorial-visualizing.html)
* [Visualize](https://www.elastic.co/guide/en/kibana/current/visualize.html)
* [Dashboard](https://www.elastic.co/guide/en/kibana/current/dashboard.html)
* [Timelion](https://www.elastic.co/guide/en/kibana/current/timelion.html) (more advanced time series data visualizer)

##### <a name="NewVisualizationsGallery"></a>Screenshots

![Kibana boasts many types of visualizations for displaying your data](./docs/images/screenshots/kibana_new_visualization.png)

![Timelion is a powerful tool for visualizing time series data](./docs/images/screenshots/kibana_timelion.png)

![Visual Builder is another time series data visualizer](./docs/images/screenshots/kibana_time_series.png)

## <a name="SearchCheatSheet"></a>Search Queries in Arkime and Kibana

Kibana support two query syntaxes: the legacy [Lucene](https://www.elastic.co/guide/en/kibana/current/lucene-query.html) stynax and the new [Kibana Query Language (KQL)](https://www.elastic.co/guide/en/kibana/current/kuery-query.html), both of which are somewhat different than Arkime's query syntax (see the help at [https://localhost/help#search](https://localhost/help#search) if you are connecting locally). The Arkime interface is for searching and visualizing both Arkime sessions and Zeek logs. The prebuilt dashboards in the Kibana interface are for searching and visualizing Zeek logs, but will not include Arkime sessions. Here are some common patterns used in building search query strings for Arkime and Kibana, respectively. See the links provided for further documentation.

| | [Arkime Search String](https://localhost/help#search) | [Kibana Search String (Lucene)](https://www.elastic.co/guide/en/kibana/current/lucene-query.html) | [Kibana Search String (KQL)](https://www.elastic.co/guide/en/kibana/current/kuery-query.html)|
|---|:---:|:---:|:---:|
| Field exists |`zeek.logType == EXISTS!`|`_exists_:zeek.logType`|`zeek.logType:*`|
| Field does not exist |`zeek.logType != EXISTS!`|`NOT _exists_:zeek.logType`|`NOT zeek.logType:*`|
| Field matches a value |`port.dst == 22`|`dstPort:22`|`dstPort:22`|
| Field does not match a value |`port.dst != 22`|`NOT dstPort:22`|`NOT dstPort:22`|
| Field matches at least one of a list of values |`tags == [external_source, external_destination]`|`tags:(external_source OR external_destination)`|`tags:(external_source or external_destination)`|
| Field range (inclusive) |`http.statuscode >= 200 && http.statuscode <= 300`|`http.statuscode:[200 TO 300]`|`http.statuscode >= 200 and http.statuscode <= 300`|
| Field range (exclusive) |`http.statuscode > 200 && http.statuscode < 300`|`http.statuscode:{200 TO 300}`|`http.statuscode > 200 and http.statuscode < 300`|
| Field range (mixed exclusivity) |`http.statuscode >= 200 && http.statuscode < 300`|`http.statuscode:[200 TO 300}`|`http.statuscode >= 200 and http.statuscode < 300`|
| Match all search terms (AND) |`(tags == [external_source, external_destination]) && (http.statuscode == 401)`|`tags:(external_source OR external_destination) AND http.statuscode:401`|`tags:(external_source or external_destination) and http.statuscode:401`|
| Match any search terms (OR) |`(zeek_ftp.password == EXISTS!) || (zeek_http.password == EXISTS!) || (zeek.user == "anonymous")`|`_exists_:zeek_ftp.password OR _exists_:zeek_http.password OR zeek.user:"anonymous"`|`zeek_ftp.password:* or zeek_http.password:* or zeek.user:"anonymous"`|
| Global string search (anywhere in the document) |all Arkime search expressions are field-based|`microsoft`|`microsoft`|
| Wildcards|`host.dns == "*micro?oft*"` (`?` for single character, `*` for any characters)|`dns.host:*micro?oft*` (`?` for single character, `*` for any characters)|`dns.host:*micro*ft*` (`*` for any characters)|
| Regex |`host.http == /.*www\.f.*k\.com.*/`|`zeek_http.host:/.*www\.f.*k\.com.*/`|Kibana Query Language does not currently support regex|
| IPv4 values |`ip == 0.0.0.0/0`|`srcIp:"0.0.0.0/0" OR dstIp:"0.0.0.0/0"`|`srcIp:"0.0.0.0/0" OR dstIp:"0.0.0.0/0"`|
| IPv6 values |`(ip.src == EXISTS! || ip.dst == EXISTS!) && (ip != 0.0.0.0/0)`|`(_exists_:srcIp AND NOT srcIp:"0.0.0.0/0") OR (_exists_:dstIp AND NOT dstIp:"0.0.0.0/0")`|`(srcIp:* and not srcIp:"0.0.0.0/0") or (dstIp:* and not dstIp:"0.0.0.0/0")`|
| GeoIP information available |`country == EXISTS!`|`_exists_:zeek.destination_geo OR _exists_:zeek.source_geo`|`zeek.destination_geo:* or zeek.source_geo:*`|
| Zeek log type |`zeek.logType == notice`|`zeek.logType:notice`|`zeek.logType:notice`|
| IP CIDR Subnets |`ip.src == 172.16.0.0/12`|`srcIp:"172.16.0.0/12"`|`srcIp:"172.16.0.0/12"`|
| Search time frame |Use Arkime time bounding controls under the search bar|Use Kibana time range controls in the upper right-hand corner|Use Kibana time range controls in the upper right-hand corner|

When building complex queries, it is **strongly recommended** that you enclose search terms and expressions in parentheses to control order of operations.

As Zeek logs are ingested, Malcolm parses and normalizes the logs' fields to match Arkime's underlying Elasticsearch schema. A complete list of these fields can be found in the Arkime help (accessible at [https://localhost/help#fields](https://localhost/help#fields) if you are connecting locally).

Whenever possible, Zeek fields are mapped to existing corresponding Arkime fields: for example, the `orig_h` field in Zeek is mapped to Arkime's `srcIp` field. The original Zeek fields are also left intact. To complicate the issue, the Arkime interface uses its own aliases to reference those fields: the source IP field is referenced as `ip.src` (Arkime's alias) in Arkime and `srcIp` or `zeek.orig_h` in Kibana.

The table below shows the mapping of some of these fields.

| Field Description |Arkime Field Alias(es)|Arkime-mapped Zeek Field(s)|Zeek Field(s)|
|---|:---:|:---:|:---:|
| [Community ID](https://github.com/corelight/community-id-spec) Flow Hash ||`communityId`|`zeek.community_id`|
| Destination IP |`ip.dst`|`dstIp`|`zeek.resp_h`|
| Destination MAC |`mac.dst`|`dstMac`|`zeek.resp_l2_addr`|
| Destination Port |`port.dst`|`dstPort`|`zeek.resp_p`|
| Duration |`session.length`|`length`|`zeek_conn.duration`|
| First Packet Time |`starttime`|`firstPacket`|`zeek.ts`, `@timestamp`|
| IP Protocol |`ip.protocol`|`ipProtocol`|`zeek.proto`|
| Last Packet Time |`stoptime`|`lastPacket`||
| MIME Type |`email.bodymagic`, `http.bodymagic`|`http.bodyMagic`|`zeek.filetype`, `zeek_files.mime_type`, `zeek_ftp.mime_type`, `zeek_http.orig_mime_types`, `zeek_http.resp_mime_types`, `zeek_irc.dcc_mime_type`|
| Protocol/Service |`protocols`|`protocol`|`zeek.proto`, `zeek.service`|
| Request Bytes |`databytes.src`, `bytes.src`|`srcBytes`, `srcDataBytes`|`zeek_conn.orig_bytes`, `zeek_conn.orig_ip_bytes`|
| Request Packets |`packets.src`|`srcPackets`|`zeek_conn.orig_pkts`|
| Response Bytes |`databytes.dst`, `bytes.dst`|`dstBytes`, `dstDataBytes`|`zeek_conn.resp_bytes`, `zeek_conn.resp_ip_bytes`|
| Response Packets |`packets.dst`|`dstPackets`|`zeek_con.resp_pkts`|
| Source IP |`ip.src`|`srcIp`|`zeek.orig_h`|
| Source MAC |`mac.src`|`srcMac`|`zeek.orig_l2_addr`|
| Source Port |`port.src`|`srcPort`|`zeek.orig_p`|
| Total Bytes |`databytes`, `bytes`|`totDataBytes`, `totBytes`||
| Total Packets |`packets`|`totPackets`||
| Username |`user`|`user`|`zeek.user`|
| Zeek Connection UID|||`zeek.uid`|
| Zeek File UID |||`zeek.fuid`|
| Zeek Log Type |||`zeek.logType`|

In addition to the fields listed above, Arkime provides several special field aliases for matching any field of a particular type. While these aliases do not exist in Kibana *per se*, they can be approximated as illustrated below.

| Matches Any | Arkime Special Field Example | Kibana/Zeek Equivalent Example |
|---|:---:|:---:|
| IP Address | `ip == 192.168.0.1` | `srcIp:192.168.0.1 OR dstIp:192.168.0.1` |
| Port | `port == [80, 443, 8080, 8443]` | `srcPort:(80 OR 443 OR 8080 OR 8443) OR dstPort:(80 OR 443 OR 8080 OR 8443)` |
| Country (code) | `country == [RU,CN]` | `zeek.destination_geo.country_code2:(RU OR CN) OR zeek.source_geo.country_code2:(RU OR CN) OR dns.GEO:(RU OR CN)` |
| Country (name) | | `zeek.destination_geo.country_name:(Russia OR China) OR zeek.source_geo.country_name:(Russia OR China)` |
| ASN | `asn == "*Mozilla*"` | `srcASN:*Mozilla* OR dstASN:*Mozilla* OR dns.ASN:*Mozilla*` |
| Host | `host == www.microsoft.com` | `zeek_http.host:www.microsoft.com (or zeek_dhcp.host_name, zeek_dns.host, zeek_ntlm.host, smb.host, etc.)` |
| Protocol (layers >= 4) | `protocols == tls` | `protocol:tls` |
| User | `user == EXISTS! && user != anonymous` | `_exists_:user AND (NOT user:anonymous)` |

For details on how to filter both Zeek logs and Arkime session records for a particular connection, see [Correlating Zeek logs and Arkime sessions](#ZeekArkimeFlowCorrelation).

## <a name="MalcolmFeatures"></a>Other Malcolm features

### <a name="ZeekFileExtraction"></a>Automatic file extraction and scanning

Malcolm can leverage Zeek's knowledge of network protocols to automatically detect file transfers and extract those files from PCAPs as Zeek processes them. This behavior can be enabled globally by modifying the `ZEEK_EXTRACTOR_MODE` [environment variable in `docker-compose.yml`](#DockerComposeYml), or on a per-upload basis for PCAP files uploaded via the [browser-based upload form](#Upload) when **Analyze with Zeek** is selected.

To specify which files should be extracted, the following values are acceptable in `ZEEK_EXTRACTOR_MODE`:

* `none`: no file extraction
* `interesting`: extraction of files with mime types of common attack vectors
* `mapped`: extraction of files with recognized mime types
* `known`: extraction of files for which any mime type can be determined
* `all`: extract all files

Extracted files can be examined through any of the following methods:

* submitting file hashes to [**VirusTotal**](https://www.virustotal.com/en/#search); to enable this method, specify the `VTOT_API2_KEY` [environment variable in `docker-compose.yml`](#DockerComposeYml)
* scanning files with [**ClamAV**](https://www.clamav.net/); to enable this method, set the `EXTRACTED_FILE_ENABLE_CLAMAV` [environment variable in `docker-compose.yml`](#DockerComposeYml) to `true`
* scanning files with [**Yara**](https://github.com/VirusTotal/yara); to enable this method, set the `EXTRACTED_FILE_ENABLE_YARA` [environment variable in `docker-compose.yml`](#DockerComposeYml) to `true`
* scanning PE (portable executable) files with [**Capa**](https://github.com/fireeye/capa); to enable this method, set the `EXTRACTED_FILE_ENABLE_CAPA` [environment variable in `docker-compose.yml`](#DockerComposeYml) to `true`

Files which are flagged via any of these methods will be logged as Zeek `signatures.log` entries, and can be viewed in the **Signatures** dashboard in Kibana.

The `EXTRACTED_FILE_PRESERVATION` [environment variable in `docker-compose.yml`](#DockerComposeYml) determines the behavior for preservation of Zeek-extracted files:

* `quarantined`: preserve only flagged files in `./zeek-logs/extract_files/quarantine`
* `all`: preserve flagged files in `./zeek-logs/extract_files/quarantine` and all other extracted files in `./zeek-logs/extract_files/preserved`
* `none`: preserve no extracted files

The `EXTRACTED_FILE_HTTP_SERVER_...` [environment variables in `docker-compose.yml`](#DockerComposeYml) configure access to the Zeek-extracted files path through the means of a simple HTTPS directory server. Beware that Zeek-extracted files may contain malware. As such, the files may be optionally encrypted upon download. 

### <a name="HostAndSubnetNaming"></a>Automatic host and subnet name assignment

#### <a name="HostNaming"></a>IP/MAC address to hostname mapping via `host-map.txt`

The `host-map.txt` file in the Malcolm installation directory can be used to define names for network hosts based on IP and/or MAC addresses in Zeek logs. The default empty configuration looks like this:
```
# IP or MAC address to host name map:
#   address|host name|required tag
#
# where:
#   address: comma-separated list of IPv4, IPv6, or MAC addresses
#          e.g., 172.16.10.41, 02:42:45:dc:a2:96, 2001:0db8:85a3:0000:0000:8a2e:0370:7334
#
#   host name: host name to be assigned when event address(es) match
#
#   required tag (optional): only check match and apply host name if the event
#                            contains this tag
#
```
Each non-comment line (not beginning with a `#`), defines an address-to-name mapping for a network host. For example:
```
127.0.0.1,127.0.1.1,::1|localhost|
192.168.10.10|office-laptop.intranet.lan|
06:46:0b:a6:16:bf|serial-host.intranet.lan|testbed
```
Each line consists of three `|`-separated fields: address(es), hostname, and, optionally, a tag which, if specified, must belong to a log for the matching to occur.

As Zeek logs are processed into Malcolm's Elasticsearch instance, the log's source and destination IP and MAC address fields (`zeek.orig_h`, `zeek.resp_h`, `zeek.orig_l2_addr`, and `zeek.resp_l2_addr`, respectively) are compared against the lists of addresses in `host-map.txt`. When a match is found, a new field is added to the log: `zeek.orig_hostname` or `zeek.resp_hostname`, depending on whether the matching address belongs to the originating or responding host. If the third field (the "required tag" field) is specified, a log must also contain that value in its `tags` field in addition to matching the IP or MAC address specified in order for the corresponding `_hostname` field to be added.

`zeek.orig_hostname` and `zeek.resp_hostname` may each contain multiple values. For example, if both a host's source IP address and source MAC address were matched by two different lines, `zeek.orig_hostname` would contain the hostname values from both matching lines.

#### <a name="SegmentNaming"></a>CIDR subnet to network segment name mapping via `cidr-map.txt`

The `cidr-map.txt` file in the Malcolm installation directory can be used to define names for network segments based on IP addresses in Zeek logs. The default empty configuration looks like this:
```
# CIDR to network segment format:
#   IP(s)|segment name|required tag
#
# where:
#   IP(s): comma-separated list of CIDR-formatted network IP addresses
#          e.g., 10.0.0.0/8, 169.254.0.0/16, 172.16.10.41
#
#   segment name: segment name to be assigned when event IP address(es) match
#
#   required tag (optional): only check match and apply segment name if the event
#                            contains this tag
#
```
Each non-comment line (not beginning with a `#`), defines an subnet-to-name mapping for a network host. For example:
```
192.168.50.0/24,192.168.40.0/24,10.0.0.0/8|corporate|
192.168.100.0/24|control|
192.168.200.0/24|dmz|
172.16.0.0/12|virtualized|testbed
```
Each line consists of three `|`-separated fields: CIDR-formatted subnet IP range(s), subnet name, and, optionally, a tag which, if specified, must belong to a log for the matching to occur.

As Zeek logs are processed into Malcolm's Elasticsearch instance, the log's source and destination IP address fields (`zeek.orig_h` and `zeek.resp_h`, respectively) are compared against the lists of addresses in `cidr-map.txt`. When a match is found, a new field is added to the log: `zeek.orig_segment` or `zeek.resp_segment`, depending on whether the matching address belongs to the originating or responding host. If the third field (the "required tag" field) is specified, a log must also contain that value in its `tags` field in addition to its IP address falling within the subnet specified in order for the corresponding `_segment` field to be added.

`zeek.orig_segment` and `zeek.resp_segment` may each contain multiple values. For example, if `cidr-map.txt` specifies multiple overlapping subnets on different lines, `zeek.orig_segment` would contain the hostname values from both matching lines if `zeek.orig_h` belonged to both subnets.

If both `zeek.orig_segment` and `zeek.resp_segment` are added to a log, and if they contain different values, the tag `cross_segment` will be added to the log's `tags` field for convenient identification of cross-segment traffic. This traffic could be easily visualized using Arkime's **Connections** graph, by setting the **Src:** value to **Originating Network Segment** and the **Dst:** value to **Responding Network Segment**:

![Cross-segment traffic in Connections](./docs/images/screenshots/moloch_connections_segments.png)

#### <a name="NameMapUI"></a>Defining hostname and CIDR subnet names interface

As an alternative to manually editing `cidr-map.txt` and `host-map.txt`, a **Host and Subnet Name Mapping** editor is available at [https://localhost/name-map-ui/](https://localhost/name-map-ui/) if you are connecting locally. Upon loading, the editor is populated from `cidr-map.txt`, `host-map.txt` and `net-map.json`. 

This editor provides the following controls:

* 🔎 **Search mappings** - narrow the list of visible items using a search filter
* **Type**, **Address**, **Name** and **Tag** *(column headings)* - sort the list of items by clicking a column header
* 📝 *(per item)* - modify the selected item
* 🚫 *(per item)* - remove the selected item
* 🖳 **host** / 🖧 **segment**, **Address**, **Name**, **Tag (optional)** and 💾 - save the item with these values (either adding a new item or updating the item being modified)
* 📥 **Import** - clear the list and replace it with the contents of an uploaded `net-map.json` file
* 📤 **Export** - format and download the list as a `net-map.json` file
* 💾 **Save Mappings** - format and store `net-map.json` in the Malcolm directory (replacing the existing `net-map.json` file)
* 🔁 **Restart Logstash** - restart log ingestion, parsing and enrichment

![Host and Subnet Name Mapping Editor](./docs/images/screenshots/malcolm_name_map_ui.png)

#### <a name="ApplyMapping"></a>Applying mapping changes

When changes are made to either `cidr-map.txt`, `host-map.txt` or `net-map.json`, Malcolm's Logstash container must be restarted. The easiest way to do this is to restart malcolm via `restart` (see [Stopping and restarting Malcolm](#StopAndRestart)) or by clicking the 🔁 **Restart Logstash** button in the [name mapping interface](#NameMapUI) interface.

Restarting Logstash may take several minutes, after which log ingestion will be resumed.

## <a name="IndexManagement"></a>Elasticsearch index management

See [Index State Management](https://opendistro.github.io/for-elasticsearch-docs/docs/ism/) in the Open Distro for Elasticsearch documentation on Index State Management [policies](https://opendistro.github.io/for-elasticsearch-docs/docs/ism/policies/), [managed indices](https://opendistro.github.io/for-elasticsearch-docs/docs/ism/managedindices/), [settings](https://opendistro.github.io/for-elasticsearch-docs/docs/ism/settings/) and [APIs](https://opendistro.github.io/for-elasticsearch-docs/docs/ism/api/).

Elasticsearch index management only deals with disk space consumed by Elasticsearch indices: it does not have anything to do with PCAP file storage. The `MANAGE_PCAP_FILES` environment variable in the [`docker-compose.yml`](#DockerComposeYml) file can be used to allow Arkime to prune old PCAP files based on available disk space.

## <a name="Alerting"></a>Alerting

See [Alerting](https://opendistro.github.io/for-elasticsearch-docs/docs/alerting/) in the Open Distro for Elasticsearch documentation.

When using an email account to send alerts, you must [authenticate each sender account](https://opendistro.github.io/for-elasticsearch-docs/docs/alerting/monitors/#authenticate-sender-account) before you can send an email. The [`auth_setup`](#AuthSetup) script can be used to securely store the email account credentials:

```
./scripts/auth_setup 

Store administrator username/password for local Malcolm access? (Y/n): n

(Re)generate self-signed certificates for HTTPS access (Y/n): n

(Re)generate self-signed certificates for a remote log forwarder (Y/n): n
<<<<<<< HEAD

Store username/password for forwarding Logstash events to a secondary, external Elasticsearch instance (y/N): n

Store username/password for email alert sender account (y/N): y

Open Distro alerting destination name: destination_alpha

Email account username: analyst@example.org
analyst@example.org password: 
analyst@example.org password (again): 
Email alert sender account variables stored: opendistro.alerting.destination.email.destination_alpha.password, opendistro.alerting.destination.email.destination_alpha.username
```

=======

Store username/password for forwarding Logstash events to a secondary, external Elasticsearch instance (y/N): n

Store username/password for email alert sender account (y/N): y

Open Distro alerting destination name: destination_alpha

Email account username: analyst@example.org
analyst@example.org password: 
analyst@example.org password (again): 
Email alert sender account variables stored: opendistro.alerting.destination.email.destination_alpha.password, opendistro.alerting.destination.email.destination_alpha.username
```

>>>>>>> 8c3ed6b0
This action should only be performed while Malcolm is [stopped](#StopAndRestart): otherwise the credentials will not be stored correctly.

## <a name="OtherBeats"></a>Using Beats to forward host logs to Malcolm

Because Malcolm uses components of the open source data analysis platform [Elastic Stack](https://www.elastic.co/elastic-stack), it can accept various host logs sent from [Beats](https://www.elastic.co/beats/#the-beats-family), Elastic Stack's lightweight data shippers. See [./scripts/beats](./scripts/beats) for more information.

## <a name="ISO"></a>Malcolm installer ISO

Malcolm's Docker-based deployment model makes Malcolm able to run on a variety of platforms. However, in some circumstances (for example, as a long-running appliance as part of a security operations center, or inside of a virtual machine) it may be desirable to install Malcolm as a dedicated standalone installation.

Malcolm can be packaged into an installer ISO based on the current [stable release](https://wiki.debian.org/DebianStable) of [Debian](https://www.debian.org/). This [customized Debian installation](https://wiki.debian.org/DebianLive) is preconfigured with the bare minimum software needed to run Malcolm.

### <a name="ISOBuild"></a>Generating the ISO

Official downloads of the Malcolm installer ISO are not provided: however, it can be built easily on an internet-connected Linux host running current versions of [VirtualBox](https://www.virtualbox.org/) and [Vagrant](https://www.vagrantup.com/) (with the [`vagrant-reload`](https://github.com/aidanns/vagrant-reload) plugin).

To perform a clean build the Malcolm installer ISO, navigate to your local Malcolm working copy and run:

```
$ ./malcolm-iso/build_via_vagrant.sh -f
…
Starting build machine...
Bringing machine 'default' up with 'virtualbox' provider...
…
```

Building the ISO may take 30 minutes or more depending on your system. As the build finishes, you will see the following message indicating success:

```
…
<<<<<<< HEAD
Finished, created "/malcolm-build/malcolm-iso/malcolm-3.0.0.iso"
=======
Finished, created "/malcolm-build/malcolm-iso/malcolm-3.0.1.iso"
>>>>>>> 8c3ed6b0
…
```

By default, Malcolm's Docker images are not packaged with the installer ISO, assuming instead that you will pull the [latest images](https://hub.docker.com/u/malcolmnetsec) with a `docker-compose pull` command as described in the [Quick start](#QuickStart) section. If you wish to build an ISO with the latest Malcolm images included, follow the directions to create [pre-packaged installation files](#Packager), which include a tarball with a name like `malcolm_YYYYMMDD_HHNNSS_xxxxxxx_images.tar.gz`. Then, pass that images tarball to the ISO build script with a `-d`, like this:

```
$ ./malcolm-iso/build_via_vagrant.sh -f -d malcolm_YYYYMMDD_HHNNSS_xxxxxxx_images.tar.gz
…
```

A system installed from the resulting ISO will load the Malcolm Docker images upon first boot. This method is desirable when the ISO is to be installed in an "air gapped" environment or for distribution to non-networked machines.

### <a name="ISOInstallation"></a>Installation

The installer is designed to require as little user input as possible. For this reason, there are NO user prompts and confirmations about partitioning and reformatting hard disks for use by the operating system. The  installer assumes that all non-removable storage media (eg., SSD, HDD, NVMe, etc.) are available for use and ⛔🆘😭💀 ***will partition and format them without warning*** 💀😭🆘⛔.

The installer will ask for several pieces of information prior to installing the Malcolm base operating system:

* Hostname
* Domain name
* Root password – (optional) a password for the privileged root account which is rarely needed
* User name: the name for the non-privileged service account user account under which the Malcolm runs
* User password – a password for the non-privileged sensor account
* Encryption password (optional) – if the encrypted installation option was selected at boot time, the encryption password must be entered every time the system boots

At the end of the installation process, you will be prompted with a few self-explanatory yes/no questions:

* **Disable IPv6?**
* **Automatically login to the GUI session?**
* **Should the GUI session be locked due to inactivity?**
* **Display the [Standard Mandatory DoD Notice and Consent Banner](https://www.stigviewer.com/stig/application_security_and_development/2018-12-24/finding/V-69349)?** *(only applies when installed on U.S. government information systems)*

Following these prompts, the installer will reboot and the Malcolm base operating system will boot.

### <a name="ISOSetup"></a>Setup

When the system boots for the first time, the Malcolm Docker images will load if the installer was built with pre-packaged installation files as described above. Wait for this operation to continue (the progress dialog will disappear when they have finished loading) before continuing the setup.

Open a terminal (click the red terminal 🗔 icon next to the Debian swirl logo 🍥 menu button in the menu bar). At this point, setup is similar to the steps described in the [Quick start](#QuickStart) section. Navigate to the Malcolm directory (`cd ~/Malcolm`) and run [`auth_setup`](#AuthSetup) to configure authentication. If the ISO didn't have pre-packaged Malcolm images, or if you'd like to retrieve the latest updates, run `docker-compose pull`. Finalize your configuration by running `scripts/install.py --configure` and follow the prompts as illustrated in the [installation example](#InstallationExample).

Once Malcolm is configured, you can [start Malcolm](#Starting) via the command line or by clicking the circular yellow Malcolm icon in the menu bar.

### <a name="ConfigTime"></a>Time synchronization

If you wish to set up time synchronization via [NTP](http://www.ntp.org/) or `htpdate`, open a terminal and run `sudo configure-interfaces.py`. Select **Continue**, then choose **Time Sync**. Here you can configure the operating system to keep its time synchronized with either an NTP server (using the NTP protocol), another Malcolm instance, or another HTTP/HTTPS server. On the next dialog, choose the time synchronization method you wish to configure.

If **htpdate** is selected, you will be prompted to enter the IP address or hostname and port of an HTTP/HTTPS server (for a Malcolm instance, port `9200` may be used) and the time synchronization check frequency in minutes. A test connection will be made to determine if the time can be retrieved from the server.

If *ntpdate* is selected, you will be prompted to enter the IP address or hostname of the NTP server.

Upon configuring time synchronization, a "Time synchronization configured successfully!" message will be displayed.

### <a name="Hardening"></a>Hardening

The Malcolm aggregator base operating system targets the following guidelines for establishing a secure configuration posture:

* DISA STIG (Security Technical Implementation Guides) [ported](https://github.com/hardenedlinux/STIG-4-Debian) from [DISA RHEL 7 STIG](https://www.stigviewer.com/stig/red_hat_enterprise_linux_7/) v1r1 to a Debian 9 base platform
* [CIS Debian Linux 9 Benchmark](https://www.cisecurity.org/cis-benchmarks/cis-benchmarks-faq/) with additional recommendations by the [hardenedlinux/harbian-audit](https://github.com/hardenedlinux/harbian-audit) project

#### <a name="STIGExceptions"></a>STIG compliance exceptions

[Currently](https://github.com/hardenedlinux/STIG-4-Debian/blob/master/stig-debian.txt) there are 158 compliance checks that can be verified automatically and 23 compliance checks that must be verified manually.

The Malcolm aggregator base operating system claims the following exceptions to STIG compliance:

| # | ID  | Title | Justification |
| --- | --- | --- | --- |
| 1 | [SV-86535r1](https://www.stigviewer.com/stig/red_hat_enterprise_linux_7/2017-12-14/finding/V-71911) | When passwords are changed a minimum of eight of the total number of characters must be changed. | Account/password policy exception: As an aggregator running Malcolm is intended to be used as an appliance rather than a general user-facing software platform, some exceptions to password enforcement policies are claimed. |
| 2 | [SV-86537r1](https://www.stigviewer.com/stig/red_hat_enterprise_linux_7/2017-12-14/finding/V-71913) | When passwords are changed a minimum of four character classes must be changed. | Account/password policy exception |
| 3 | [SV-86549r1](https://www.stigviewer.com/stig/red_hat_enterprise_linux_7/2017-07-08/finding/V-71925) | Passwords for new users must be restricted to a 24 hours/1 day minimum lifetime. | Account/password policy exception |
| 4 | [SV-86551r1](https://www.stigviewer.com/stig/red_hat_enterprise_linux_7/2017-07-08/finding/V-71927) | Passwords must be restricted to a 24 hours/1 day minimum lifetime. | Account/password policy exception |
| 5 | [SV-86553r1](https://www.stigviewer.com/stig/red_hat_enterprise_linux_7/2017-12-14/finding/V-71929) | Passwords for new users must be restricted to a 60-day maximum lifetime. | Account/password policy exception |
| 6 | [SV-86555r1](https://www.stigviewer.com/stig/red_hat_enterprise_linux_7/2017-12-14/finding/V-71931) | Existing passwords must be restricted to a 60-day maximum lifetime. | Account/password policy exception |
| 7 | [SV-86557r1](https://www.stigviewer.com/stig/red_hat_enterprise_linux_7/2017-07-08/finding/V-71933) | Passwords must be prohibited from reuse for a minimum of five generations. | Account/password policy exception |
| 8 | [SV-86565r1](https://www.stigviewer.com/stig/red_hat_enterprise_linux_7/2017-07-08/finding/V-71941) | The operating system must disable account identifiers (individuals, groups, roles, and devices) if the password expires. | Account/password policy exception |
| 9 | [SV-86567r2](https://www.stigviewer.com/stig/red_hat_enterprise_linux_7/2017-12-14/finding/V-71943) | Accounts subject to three unsuccessful logon attempts within 15 minutes must be locked for the maximum configurable period. | Account/password policy exception |
| 10 | [SV-86569r1](https://www.stigviewer.com/stig/red_hat_enterprise_linux_7/2017-07-08/finding/V-71945) | If three unsuccessful root logon attempts within 15 minutes occur the associated account must be locked. | Account/password policy exception |
| 11 | [SV-86603r1](https://www.stigviewer.com/stig/red_hat_enterprise_linux_7/2018-11-28/finding/V-71979) | The … operating system must prevent the installation of software, patches, service packs, device drivers, or operating system components of local packages without verification they have been digitally signed using a certificate that is issued by a Certificate Authority (CA) that is recognized and approved by the organization. | As the base distribution is not using embedded signatures, `debsig-verify` would reject all packages (see comment in `/etc/dpkg/dpkg.cfg`). Enabling it after installation would disallow any future updates. |
| 12 | [SV-86607r1](https://www.stigviewer.com/stig/red_hat_enterprise_linux_7/2017-07-08/finding/V-71983) | USB mass storage must be disabled. | The ability to ingest data (such as PCAP files) from a mounted USB mass storage device is a requirement of the system. |
| 13 | [SV-86609r1](https://www.stigviewer.com/stig/red_hat_enterprise_linux_7/2017-07-08/finding/V-71985) | File system automounter must be disabled unless required. | The ability to ingest data (such as PCAP files) from a mounted USB mass storage device is a requirement of the system. |
| 14 | [SV-86705r1](https://www.stigviewer.com/stig/red_hat_enterprise_linux_7/2017-12-14/finding/V-72081) | The operating system must shut down upon audit processing failure, unless availability is an overriding concern. If availability is a concern, the system must alert the designated staff (System Administrator [SA] and Information System Security Officer [ISSO] at a minimum) in the event of an audit processing failure. | As maximizing availability is a system requirement, audit processing failures will be logged on the device rather than halting the system. |
| 15 | [SV-86713r1](https://www.stigviewer.com/stig/red_hat_enterprise_linux_7/2017-12-14/finding/V-72089) | The operating system must immediately notify the System Administrator (SA) and Information System Security Officer ISSO (at a minimum) when allocated audit record storage volume reaches 75% of the repository maximum audit record storage capacity. | same as above |
| 16 | [SV-86715r1](https://www.stigviewer.com/stig/red_hat_enterprise_linux_7/2017-07-08/finding/V-72093) | The operating system must immediately notify the System Administrator (SA) and Information System Security Officer (ISSO) (at a minimum) when the threshold for the repository maximum audit record storage capacity is reached. | same as above |
| 17 | [SV-86597r1](https://www.stigviewer.com/stig/red_hat_enterprise_linux_7/2017-07-08/finding/V-71973) | A file integrity tool must verify the baseline operating system configuration at least weekly. | This functionality is not configured by default, but it could be configured post-install using [Auditbeat](https://www.elastic.co/products/beats/auditbeat) or `aide` |
| 18 | [SV-86697r2](https://www.stigviewer.com/stig/red_hat_enterprise_linux_7/2017-07-08/finding/V-72073) | The file integrity tool must use FIPS 140-2 approved cryptographic hashes for validating file contents and directories. | same as above |
| 19 | [SV-86707r1](https://www.stigviewer.com/stig/red_hat_enterprise_linux_7/2017-07-08/finding/V-72083) | The operating system must off-load audit records onto a different system or media from the system being audited. | same as above |
| 20 | [SV-86709r1](https://www.stigviewer.com/stig/red_hat_enterprise_linux_7/2017-12-14/finding/V-72085) | The operating system must encrypt the transfer of audit records off-loaded onto a different system or media from the system being audited. | same as above  |
| 21 | [SV-86833r1](https://www.stigviewer.com/stig/red_hat_enterprise_linux_7/2017-07-08/finding/V-72209) | The system must send rsyslog output to a log aggregation server. | same as above  |
| 22 | [SV-87815r2](https://www.stigviewer.com/stig/red_hat_enterprise_linux_7/2017-12-14/finding/V-73163) | The audit system must take appropriate action when there is an error sending audit records to a remote system. | same as above  |
| 23 | [SV-86693r2](https://www.stigviewer.com/stig/red_hat_enterprise_linux_7/2017-12-14/finding/V-72069) | The file integrity tool must be configured to verify Access Control Lists (ACLs). | As this is not a multi-user system, the ACL check would be irrelevant. |
| 24 | [SV-86837r1](https://www.stigviewer.com/stig/red_hat_enterprise_linux_6/2016-12-16/finding/V-38666) | The system must use and update a DoD-approved virus scan program. | As this is a network traffic analysis appliance rather than an end-user device, regular user files will not be created. A virus scan program would impact device performance and would be unnecessary. |
| 25 | [SV-86839r1](https://www.stigviewer.com/stig/red_hat_enterprise_linux_7/2017-12-14/finding/V-72215) | The system must update the virus scan program every seven days or more frequently. | As this is a network traffic analysis appliance rather than an end-user device, regular user files will not be created. A virus scan program would impact device performance and would be unnecessary. |
| 26 | [SV-86847r2](https://www.stigviewer.com/stig/red_hat_enterprise_linux_7/2017-12-14/finding/V-72223) | All network connections associated with a communication session must be terminated at the end of the session or after 10 minutes of inactivity from the user at a command prompt, except to fulfill documented and validated mission requirements. | Malcolm be controlled from the command line in a manual capture scenario, so timing out a session based on command prompt inactivity would be inadvisable. | 
| 27 | [SV-86893r2](https://www.stigviewer.com/stig/red_hat_enterprise_linux_7/2017-12-14/finding/V-72269) | The operating system must, for networked systems, synchronize clocks with a server that is synchronized to one of the redundant United States Naval Observatory (USNO) time servers, a time server designated for the appropriate DoD network (NIPRNet/SIPRNet), and/or the Global Positioning System (GPS). | While [time synchronization](#ConfigTime) is supported on the Malcolm aggregator base operating system, an exception is claimed for this rule as the device may be configured to sync to servers other than the ones listed in the STIG. |
| 28 | [SV-86905r1](https://www.stigviewer.com/stig/red_hat_enterprise_linux_7/2017-12-14/finding/V-72281) | For systems using DNS resolution, at least two name servers must be configured. | STIG recommendations for DNS servers are not enforced on the Malcolm aggregator base operating system to allow for use in a variety of network scenarios. |
| 29 | [SV-86919r1](https://www.stigviewer.com/stig/red_hat_enterprise_linux_7/2017-07-08/finding/V-72295) | Network interfaces must not be in promiscuous mode. | One purpose of the Malcolm aggregator base operating system is to sniff and capture network traffic. |
| 30 | [SV-86931r2](https://www.stigviewer.com/stig/red_hat_enterprise_linux_7/2017-12-14/finding/V-72307) | An X Windows display manager must not be installed unless approved. | A locked-down X Windows session is required for the sensor's kiosk display. |
| 31 | [SV-86519r3](https://www.stigviewer.com/stig/red_hat_enterprise_linux_7/2017-07-08/finding/V-71895) | The operating system must set the idle delay setting for all connection types. | As this is a network traffic aggregation and analysis appliance rather than an end-user device, timing out displays or connections would not be desirable. |
| 32 | [SV-86523r1](https://www.stigviewer.com/stig/red_hat_enterprise_linux_7/2017-07-08/finding/V-71899) | The operating system must initiate a session lock for the screensaver after a period of inactivity for graphical user interfaces. | This option is configurable during install time. Some installations of the Malcolm aggregator base operating system may be on appliance hardware not equipped with a keyboard by default, in which case it may not be desirable to lock the session.|
| 33 | [SV-86525r1](https://www.stigviewer.com/stig/red_hat_enterprise_linux_7/2017-07-08/finding/V-71901) | The operating system must initiate a session lock for graphical user interfaces when the screensaver is activated. | This option is configurable during install time. Some installations of the Malcolm aggregator base operating system may be on appliance hardware not equipped with a keyboard by default, in which case it may not be desirable to lock the session. |
| 34 | [SV-86589r1](https://www.stigviewer.com/stig/red_hat_enterprise_linux_7/2017-12-14/finding/V-71965) | The operating system must uniquely identify and must authenticate organizational users (or processes acting on behalf of organizational users) using multifactor authentication. | As this is a network traffic capture appliance rather than an end-user device or a multiuser network host, this requirement is not applicable. |
| 35 | [SV-86921r2](https://www.stigviewer.com/stig/red_hat_enterprise_linux_7/2017-07-08/finding/V-72297) | The system must be configured to prevent unrestricted mail relaying. | Does not apply as the Malcolm aggregator base operating system not does run a mail service. |
| 36 | [SV-86929r1](https://www.stigviewer.com/stig/red_hat_enterprise_linux_7/2017-12-14/finding/V-72305) | If the Trivial File Transfer Protocol (TFTP) server is required, the TFTP daemon must be configured to operate in secure mode. | Does not apply as the Malcolm aggregator base operating system does not run a TFTP server. |
| 37 | [SV-86935r3](https://www.stigviewer.com/stig/red_hat_enterprise_linux_7/2017-12-14/finding/V-72311) | The Network File System (NFS) must be configured to use RPCSEC_GSS. | Does not apply as the Malcolm aggregator base operating system does not run an NFS server. |
| 38 | [SV-87041r2](https://www.stigviewer.com/stig/red_hat_enterprise_linux_7/2017-12-14/finding/V-72417) | The operating system must have the required packages for multifactor authentication installed. | As this is a network traffic capture appliance rather than an end-user device or a multiuser network host, this requirement is not applicable. |
| 39 | [SV-87051r2](https://www.stigviewer.com/stig/red_hat_enterprise_linux_7/2017-07-08/finding/V-72427) | The operating system must implement multifactor authentication for access to privileged accounts via pluggable authentication modules (PAM). | As this is a network traffic capture appliance rather than an end-user device or a multiuser network host, this requirement is not applicable. |
| 40 | [SV-87059r2](https://www.stigviewer.com/stig/red_hat_enterprise_linux_7/2017-07-08/finding/V-72435) | The operating system must implement smart card logons for multifactor authentication for access to privileged accounts. | As this is a network traffic capture appliance rather than an end-user device or a multiuser network host, this requirement is not applicable. |
| 41 | [SV-87829r1](https://www.stigviewer.com/stig/red_hat_enterprise_linux_7/2017-07-08/finding/V-73177) | Wireless network adapters must be disabled. | As an appliance intended to capture network traffic in a variety of network environments, wireless adapters may be needed to capture and/or report wireless traffic. |
| 42 | [SV-86699r1](https://www.stigviewer.com/stig/red_hat_enterprise_linux_7/2017-12-14/finding/V-72075) | The system must not allow removable media to be used as the boot loader unless approved. | the Malcolm aggregator base operating system supports a live boot mode that can be booted from removable media. |

Please review the notes for these additional rules. While not claiming an exception, they may be implemented or checked in a different way than outlined by the RHEL STIG as the Malcolm aggregator base operating system is not built on RHEL or for other reasons.

| # | ID  | Title | Note |
| --- | --- | --- | --- |
| 1 | [SV-86585r1](https://www.stigviewer.com/stig/red_hat_enterprise_linux_7/2017-07-08/finding/V-71961) | Systems with a Basic Input/Output System (BIOS) must require authentication upon booting into single-user and maintenance modes. | Although the [compliance check script](https://github.com/hardenedlinux/STIG-4-Debian) does not detect it, booting into recovery mode *does* in fact require the root password. |
| 2 | [SV-86587r1](https://www.stigviewer.com/stig/red_hat_enterprise_linux_7/2017-12-14/finding/V-71963) | Systems using Unified Extensible Firmware Interface (UEFI) must require authentication upon booting into single-user and maintenance modes. | Although the [compliance check script](https://github.com/hardenedlinux/STIG-4-Debian) does not detect it, booting into recovery mode *does* in fact require the root password. |
| 3 | [SV-86651r1](https://www.stigviewer.com/stig/red_hat_enterprise_linux_7/2017-12-14/finding/V-72027) | All files and directories contained in local interactive user home directories must have mode 0750 or less permissive. | Depending on when the [compliance check script](https://github.com/hardenedlinux/STIG-4-Debian) is run, some ephemeral files may exist in the service account's home directory which will cause this check to fail. For practical purposes the Malcolm aggregator base operating system's configuration does, however, comply.
| 4 | [SV-86623r3](https://www.stigviewer.com/stig/red_hat_enterprise_linux_7/2017-12-14/finding/V-71999) | Vendor packaged system security patches and updates must be installed and up to date. | When the the Malcolm aggregator base operating system sensor appliance software is built, all of the latest applicable security patches and updates are included in it. How future updates are to be handled is still in design. |
| 6 | [SV-86691r2](https://www.stigviewer.com/stig/red_hat_enterprise_linux_7/2017-07-08/finding/V-72067) | The operating system must implement NIST FIPS-validated cryptography for the following: to provision digital signatures, to generate cryptographic hashes, and to protect data requiring data-at-rest protections in accordance with applicable federal laws, Executive Orders, directives, policies, regulations, and standards. | the Malcolm aggregator base operating system does use FIPS-compatible libraries for cryptographic functions. However, the kernel parameter being checked by the [compliance check script](https://github.com/hardenedlinux/STIG-4-Debian) is incompatible with some of the systems initialization scripts.|

In addition, DISA STIG rules SV-86663r1, SV-86695r2, SV-86759r3, SV-86761r3, SV-86763r3, SV-86765r3, SV-86595r1, and SV-86615r2 relate to the SELinux kernel which is not used in the Malcolm aggregator base operating system, and are thus skipped.

#### <a name="CISExceptions"></a>CIS benchmark compliance exceptions

[Currently](https://github.com/hardenedlinux/harbian-audit/tree/master/bin/hardening) there are 271 checks to determine compliance with the CIS Debian Linux 9 Benchmark.

The Malcolm aggregator base operating system claims exceptions from the recommendations in this benchmark in the following categories:

**1.1 Install Updates, Patches and Additional Security Software** - When the the Malcolm aggregator appliance software is built, all of the latest applicable security patches and updates are included in it. How future updates are to be handled is still in design.

**1.3 Enable verify the signature of local packages** - As the base distribution is not using embedded signatures, `debsig-verify` would reject all packages (see comment in `/etc/dpkg/dpkg.cfg`). Enabling it after installation would disallow any future updates.

**2.14 Add nodev option to /run/shm Partition**, **2.15 Add nosuid Option to /run/shm Partition**, **2.16 Add noexec Option to /run/shm Partition** - The Malcolm aggregator base operating system does not mount `/run/shm` as a separate partition, so these recommendations do not apply.

**2.18 Disable Mounting of cramfs Filesystems**, **2.19 Disable Mounting of freevxfs Filesystems**, **2.20 Disable Mounting of jffs2 Filesystems**, **2.21 Disable Mounting of hfs Filesystems**, **2.22 Disable Mounting of hfsplus Filesystems**, **2.23 Disable Mounting of squashfs Filesystems**, **2.24 Disable Mounting of udf Filesystems** - The Malcolm aggregator base operating system is not compiling a custom Linux kernel, so these filesystems are inherently supported as they are part Debian Linux's default kernel.

**4.6 Disable USB Devices** - The ability to ingest data (such as PCAP files) from a mounted USB mass storage device is a requirement of the system.

**6.1 Ensure the X Window system is not installed**, **6.2 Ensure Avahi Server is not enabled**, **6.3 Ensure print server is not enabled** - An X Windows session is provided for displaying dashboards. The library packages `libavahi-common-data`, `libavahi-common3`, and `libcups2` are dependencies of some of the X components used by the Malcolm aggregator base operating system, but the `avahi` and `cups` services themselves are disabled.

**6.17 Ensure virus scan Server is enabled**, **6.18 Ensure virus scan Server update is enabled** - As this is a network traffic analysis appliance rather than an end-user device, regular user files will not be created. A virus scan program would impact device performance and would be unnecessary.

**7.2.4 Log Suspicious Packets**, **7.2.7 Enable RFC-recommended Source Route Validation**, **7.4.1 Install TCP Wrappers** - As Malcolm may operate as a network traffic capture appliance sniffing packets on a network interface configured in promiscuous mode, these recommendations do not apply.

**8.4.1 Install aide package** and **8.4.2 Implement Periodic Execution of File Integrity** - This functionality is not configured by default, but it could be configured post-install using [Auditbeat](https://www.elastic.co/products/beats/auditbeat) or `aide`.

**8.1.1.2 Disable System on Audit Log Full**, **8.1.1.3 Keep All Auditing Information**, **8.1.1.5 Ensure set remote_server for audit service**, **8.1.1.6 Ensure enable_krb5 set to yes for remote audit service**, **8.1.1.7 Ensure set action for audit storage volume is fulled**, **8.1.1.9 Set space left for auditd service**, a few other audit-related items under section **8.1**, **8.2.5 Configure rsyslog to Send Logs to a Remote Log Host** - As maximizing availability is a system requirement, audit processing failures will be logged on the device rather than halting the system. `auditd` is set up to syslog when its local storage capacity is reached.

Password-related recommendations under **9.2** and **10.1** - The library package `libpam-pwquality` is used in favor of `libpam-cracklib` which is what the [compliance scripts](https://github.com/hardenedlinux/harbian-audit/tree/master/bin/hardening) are looking for. Also, as an appliance running Malcolm is intended to be used as an appliance rather than a general user-facing software platform, some exceptions to password enforcement policies are claimed.

**9.3.13 Limit Access via SSH** - The Malcolm aggregator base operating system does not create multiple regular user accounts: only `root` and an aggregator service account are used. SSH access for `root` is disabled. SSH login with a password is also disallowed: only key-based authentication is accepted. The service account accepts no keys by default. As such, the `AllowUsers`, `AllowGroups`, `DenyUsers`, and `DenyGroups` values in `sshd_config` do not apply.

**9.5 Restrict Access to the su Command** - The Malcolm aggregator base operating system does not create multiple regular user accounts: only `root` and an aggregator service account are used.

**10.1.10 Set maxlogins for all accounts** and **10.5 Set Timeout on ttys** - The Malcolm aggregator base operating system does not create multiple regular user accounts: only `root` and an aggregator service account are used.

**12.10 Find SUID System Executables**, **12.11 Find SGID System Executables** - The few files found by [these](https://github.com/hardenedlinux/harbian-audit/blob/master/bin/hardening/12.10_find_suid_files.sh) [scripts](https://github.com/hardenedlinux/harbian-audit/blob/master/bin/hardening/12.11_find_sgid_files.sh) are valid exceptions required by the Malcolm aggregator base operating system's core requirements.

Please review the notes for these additional guidelines. While not claiming an exception, the Malcolm aggregator base operating system may implement them in a manner different than is described by the [CIS Debian Linux 9 Benchmark](https://www.cisecurity.org/cis-benchmarks/cis-benchmarks-faq/) or the [hardenedlinux/harbian-audit](https://github.com/hardenedlinux/harbian-audit) audit scripts.

**4.1 Restrict Core Dumps** - The Malcolm aggregator base operating system disables core dumps using a configuration file for `ulimit` named `/etc/security/limits.d/limits.conf`. The [audit script](https://github.com/hardenedlinux/harbian-audit/blob/master/bin/hardening/4.1_restrict_core_dumps.sh) checking for this does not check the `limits.d` subdirectory, which is why this is incorrectly flagged as noncompliant.

**5.4 Ensure ctrl-alt-del is disabled** - The Malcolm aggregator base operating system disables the `ctrl+alt+delete` key sequence by executing `systemctl disable ctrl-alt-del.target` during installation and the command `systemctl mask ctrl-alt-del.target` at boot time.

**6.19 Configure Network Time Protocol (NTP)** - While [time synchronization](#ConfigTime) is supported on the Malcolm aggregator base operating system, an exception is claimed for this rule as the network sensor device may be configured to sync to servers in a different way than specified in the benchmark.

**7.4.4 Create /etc/hosts.deny**, **7.7.1 Ensure Firewall is active**, **7.7.4.1 Ensure default deny firewall policy**, **7.7.4.3 Ensure default deny firewall policy**, **7.7.4.4 Ensure outbound and established connections are configured** - The Malcolm aggregator base operating system **is** configured with an appropriately locked-down software firewall (managed by "Uncomplicated Firewall" `ufw`). However, the methods outlined in the CIS benchmark recommendations do not account for this configuration. 

**8.7 Verifies integrity all packages** - The [script](https://github.com/hardenedlinux/harbian-audit/blob/master/bin/hardening/8.7_verify_integrity_packages.sh) which verifies package integrity only "fails" because of missing (status `??5??????` displayed by the utility) language ("locale") files, which are removed as part of the Malcolm aggregator base operating system's trimming-down process. All non-locale-related system files pass intergrity checks.

## <a name="Issues"></a>Known issues

### PCAP file export error when Zeek logs are in Arkime search results

Arkime has a nice feature that allows you to export PCAP files matching the filters currently populating the search field. However, Arkime viewer will raise an exception if records created from Zeek logs are found among the search results to be exported. For this reason, if you are using the export PCAP feature it is recommended that you apply the **PCAP Files** view to filter your search results prior to doing the export.

### Manual Kibana index pattern refresh

Because some fields are created in Elasticsearch dynamically when Zeek logs are ingested by Logstash, they may not have been present when Kibana configures its index pattern field mapping during initialization. As such, those fields will not show up in Kibana visualizations until Kibana’s copy of the field list is refreshed. Malcolm periodically refreshes this list, but if fields are missing from your visualizations you may wish to do it manually.

After Malcolm ingests your data (or, more specifically, after it has ingested a new log type it has not seen before) you may manually refresh Kibana’s field list by clicking **Management** → **Index Patterns**, then selecting the `sessions2-*` index pattern and clicking the reload **🗘** button near the upper-right of the window.

![Refreshing Kibana's cached index pattern](./docs/images/screenshots/kibana_refresh_index.png)

## <a name="InstallationExample"></a>Installation example using Ubuntu 20.04 LTS

Here's a step-by-step example of getting [Malcolm from GitHub](https://github.com/idaholab/Malcolm/tree/master), configuring your system and your Malcolm instance, and running it on a system running Ubuntu Linux. Your mileage may vary depending on your individual system configuration, but this should be a good starting point.

The commands in this example should be executed as a non-root user.

You can use `git` to clone Malcolm into a local working copy, or you can download and extract the artifacts from the [latest release](https://github.com/idaholab/Malcolm/releases).

To install Malcolm from the latest Malcolm release, browse to the [Malcolm releases page on GitHub](https://github.com/idaholab/Malcolm/releases) and download at a minimum `install.py` and the `malcolm_YYYYMMDD_HHNNSS_xxxxxxx.tar.gz` file, then navigate to your downloads directory:
```
user@host:~$ cd Downloads/
user@host:~/Downloads$ ls
malcolm_common.py install.py  malcolm_20190611_095410_ce2d8de.tar.gz
```

If you are obtaining Malcolm using `git` instead, run the following command to clone Malcolm into a local working copy:
```
user@host:~$ git clone https://github.com/idaholab/Malcolm
Cloning into 'Malcolm'...
remote: Enumerating objects: 443, done.
remote: Counting objects: 100% (443/443), done.
remote: Compressing objects: 100% (310/310), done.
remote: Total 443 (delta 81), reused 441 (delta 79), pack-reused 0
Receiving objects: 100% (443/443), 6.87 MiB | 18.86 MiB/s, done.
Resolving deltas: 100% (81/81), done.

user@host:~$ cd Malcolm/
```

Next, run the `install.py` script to configure your system. Replace `user` in this example with your local account username, and follow the prompts. Most questions have an acceptable default you can accept by pressing the `Enter` key. Depending on whether you are installing Malcolm from the release tarball or inside of a git working copy, the questions below will be slightly different, but for the most part are the same.
```
user@host:~/Downloads$ sudo ./install.py
Installing required packages: ['apache2-utils', 'make', 'openssl']

"docker info" failed, attempt to install Docker? (Y/n): y

Attempt to install Docker using official repositories? (Y/n): y
Installing required packages: ['apt-transport-https', 'ca-certificates', 'curl', 'gnupg-agent', 'software-properties-common']
Installing docker packages: ['docker-ce', 'docker-ce-cli', 'containerd.io']
Installation of docker packages apparently succeeded

Add a non-root user to the "docker" group? (y/n): y

Enter user account: user

Add another non-root user to the "docker" group? (y/n): n

"docker-compose version" failed, attempt to install docker-compose? (Y/n): y

Install docker-compose directly from docker github? (Y/n): y
Download and installation of docker-compose apparently succeeded


fs.file-max increases allowed maximum for file handles
fs.file-max= appears to be missing from /etc/sysctl.conf, append it? (Y/n): y

fs.inotify.max_user_watches increases allowed maximum for monitored files
fs.inotify.max_user_watches= appears to be missing from /etc/sysctl.conf, append it? (Y/n): y

fs.inotify.max_queued_events increases queue size for monitored files
fs.inotify.max_queued_events= appears to be missing from /etc/sysctl.conf, append it? (Y/n): y

fs.inotify.max_user_instances increases allowed maximum monitor file watchers
fs.inotify.max_user_instances= appears to be missing from /etc/sysctl.conf, append it? (Y/n): y


vm.max_map_count increases allowed maximum for memory segments
vm.max_map_count= appears to be missing from /etc/sysctl.conf, append it? (Y/n): y


net.core.somaxconn increases allowed maximum for socket connections
net.core.somaxconn= appears to be missing from /etc/sysctl.conf, append it? (Y/n): y


vm.swappiness adjusts the preference of the system to swap vs. drop runtime memory pages
vm.swappiness= appears to be missing from /etc/sysctl.conf, append it? (Y/n): y


vm.dirty_background_ratio defines the percentage of system memory fillable with "dirty" pages before flushing
vm.dirty_background_ratio= appears to be missing from /etc/sysctl.conf, append it? (Y/n): y


vm.dirty_ratio defines the maximum percentage of dirty system memory before committing everything
vm.dirty_ratio= appears to be missing from /etc/sysctl.conf, append it? (Y/n): y


/etc/security/limits.d/limits.conf increases the allowed maximums for file handles and memlocked segments
/etc/security/limits.d/limits.conf does not exist, create it? (Y/n): y
```

At this point, **if you are installing from the a release tarball** you will be asked if you would like to extract the contents of the tarball and to specify the installation directory:
```
Extract Malcolm runtime files from /home/user/Downloads/malcolm_20190611_095410_ce2d8de.tar.gz (Y/n): y

Enter installation path for Malcolm [/home/user/Downloads/malcolm]: /home/user/Malcolm
Malcolm runtime files extracted to /home/user/Malcolm
```

Alternatively, **if you are configuring Malcolm from within a git working copy**, `install.py` will now exit. Run `install.py` again like you did at the beginning of the example, only remove the `sudo` and add `--configure` to run `install.py` in "configuration only" mode. 
```
user@host:~/Malcolm$ ./scripts/install.py --configure
```

Now that any necessary system configuration changes have been made, the local Malcolm instance will be configured:
```
Malcolm processes will run as UID 1000 and GID 1000. Is this OK? (Y/n): 

Setting 10g for Elasticsearch and 3g for Logstash. Is this OK? (Y/n): y

Restart Malcolm upon system or Docker daemon restart? (y/N): y

Select Malcolm restart behavior ('no', 'on-failure', 'always', 'unless-stopped'): unless-stopped

Authenticate against Lightweight Directory Access Protocol (LDAP) server? (y/N): n

Configure snapshot repository for Elasticsearch index state management? (y/N): n

Store snapshots locally in /home/user/Malcolm/elasticsearch-backup? (Y/n): y

Automatically analyze all PCAP files with Zeek? (y/N): y

Perform reverse DNS lookup locally for source and destination IP addresses in Zeek logs? (y/N): n

Perform hardware vendor OUI lookups for MAC addresses? (Y/n): y

Expose Logstash port to external hosts? (y/N): n

Forward Logstash logs to external Elasticstack instance? (y/N): n

Enable file extraction with Zeek? (y/N): y

Select file extraction behavior ('none', 'known', 'mapped', 'all', 'interesting'): interesting

Select file preservation behavior ('quarantined', 'all', 'none'): quarantined

Scan extracted files with ClamAV? (y/N): y

Scan extracted files with Yara? (y/N): y

Scan extracted PE files with Capa? (y/N): y

Lookup extracted file hashes with VirusTotal? (y/N): n

Download updated scanner signatures periodically? (Y/n): y

Should Malcolm capture network traffic to PCAP files? (y/N): y

Specify capture interface(s) (comma-separated): eth0

Capture packets using netsniff-ng? (Y/n): y

Capture packets using tcpdump? (y/N): n

Malcolm has been installed to /home/user/Malcolm. See README.md for more information.
Scripts for starting and stopping Malcolm and changing authentication-related settings can be found
in /home/user/Malcolm/scripts.
```

At this point you should **reboot your computer** so that the new system settings can be applied. After rebooting, log back in and return to the directory to which Malcolm was installed (or to which the git working copy was cloned).

Now we need to [set up authentication](#AuthSetup) and generate some unique self-signed SSL certificates. You can replace `analyst` in this example with whatever username you wish to use to log in to the Malcolm web interface.
```
user@host:~/Malcolm$ ./scripts/auth_setup
Store administrator username/password for local Malcolm access? (Y/n): 

Administrator username: analyst
analyst password: 
analyst password (again): 

(Re)generate self-signed certificates for HTTPS access (Y/n): 

(Re)generate self-signed certificates for a remote log forwarder (Y/n): 

Store username/password for forwarding Logstash events to a secondary, external Elasticsearch instance (y/N): 

Store username/password for email alert sender account (y/N): 
```

For now, rather than [build Malcolm from scratch](#Build), we'll pull images from [Docker Hub](https://hub.docker.com/u/malcolmnetsec):
```
user@host:~/Malcolm$ docker-compose pull
Pulling elasticsearch ... done
Pulling file-monitor  ... done
Pulling filebeat      ... done
Pulling freq          ... done
Pulling htadmin       ... done
Pulling kibana        ... done
Pulling logstash      ... done
Pulling arkime        ... done
Pulling name-map-ui   ... done
Pulling nginx-proxy   ... done
Pulling pcap-capture  ... done
Pulling pcap-monitor  ... done
Pulling upload        ... done
Pulling zeek          ... done

user@host:~/Malcolm$ docker images
REPOSITORY                                          TAG                 IMAGE ID            CREATED             SIZE
<<<<<<< HEAD
malcolmnetsec/arkime                                3.0.0               xxxxxxxxxxxx        39 hours ago        683MB
malcolmnetsec/elasticsearch-od                      3.0.0               xxxxxxxxxxxx        40 hours ago        690MB
malcolmnetsec/file-monitor                          3.0.0               xxxxxxxxxxxx        39 hours ago        470MB
malcolmnetsec/file-upload                           3.0.0               xxxxxxxxxxxx        39 hours ago        199MB
malcolmnetsec/filebeat-oss                          3.0.0               xxxxxxxxxxxx        39 hours ago        555MB
malcolmnetsec/freq                                  3.0.0               xxxxxxxxxxxx        39 hours ago        390MB
malcolmnetsec/htadmin                               3.0.0               xxxxxxxxxxxx        39 hours ago        180MB
malcolmnetsec/kibana-helper                         3.0.0               xxxxxxxxxxxx        40 hours ago        141MB
malcolmnetsec/kibana-od                             3.0.0               xxxxxxxxxxxx        40 hours ago        1.16GB
malcolmnetsec/logstash-oss                          3.0.0               xxxxxxxxxxxx        39 hours ago        1.41GB
malcolmnetsec/name-map-ui                           3.0.0               xxxxxxxxxxxx        39 hours ago        137MB
malcolmnetsec/nginx-proxy                           3.0.0               xxxxxxxxxxxx        39 hours ago        120MB
malcolmnetsec/pcap-capture                          3.0.0               xxxxxxxxxxxx        39 hours ago        111MB
malcolmnetsec/pcap-monitor                          3.0.0               xxxxxxxxxxxx        39 hours ago        157MB
malcolmnetsec/zeek                                  3.0.0               xxxxxxxxxxxx        39 hours ago        887MB
=======
malcolmnetsec/arkime                                3.0.1               xxxxxxxxxxxx        39 hours ago        683MB
malcolmnetsec/elasticsearch-od                      3.0.1               xxxxxxxxxxxx        40 hours ago        690MB
malcolmnetsec/file-monitor                          3.0.1               xxxxxxxxxxxx        39 hours ago        470MB
malcolmnetsec/file-upload                           3.0.1               xxxxxxxxxxxx        39 hours ago        199MB
malcolmnetsec/filebeat-oss                          3.0.1               xxxxxxxxxxxx        39 hours ago        555MB
malcolmnetsec/freq                                  3.0.1               xxxxxxxxxxxx        39 hours ago        390MB
malcolmnetsec/htadmin                               3.0.1               xxxxxxxxxxxx        39 hours ago        180MB
malcolmnetsec/kibana-helper                         3.0.1               xxxxxxxxxxxx        40 hours ago        141MB
malcolmnetsec/kibana-od                             3.0.1               xxxxxxxxxxxx        40 hours ago        1.16GB
malcolmnetsec/logstash-oss                          3.0.1               xxxxxxxxxxxx        39 hours ago        1.41GB
malcolmnetsec/name-map-ui                           3.0.1               xxxxxxxxxxxx        39 hours ago        137MB
malcolmnetsec/nginx-proxy                           3.0.1               xxxxxxxxxxxx        39 hours ago        120MB
malcolmnetsec/pcap-capture                          3.0.1               xxxxxxxxxxxx        39 hours ago        111MB
malcolmnetsec/pcap-monitor                          3.0.1               xxxxxxxxxxxx        39 hours ago        157MB
malcolmnetsec/zeek                                  3.0.1               xxxxxxxxxxxx        39 hours ago        887MB
>>>>>>> 8c3ed6b0
```

Finally, we can start Malcolm. When Malcolm starts it will stream informational and debug messages to the console. If you wish, you can safely close the console or use `Ctrl+C` to stop these messages; Malcolm will continue running in the background.
```
user@host:~/Malcolm$ ./scripts/start
Creating network "malcolm_default" with the default driver
Creating malcolm_elasticsearch_1 ... done
Creating malcolm_file-monitor_1  ... done
Creating malcolm_filebeat_1      ... done
Creating malcolm_freq_1          ... done
Creating malcolm_htadmin_1       ... done
Creating malcolm_kibana_1        ... done
Creating malcolm_logstash_1      ... done
Creating malcolm_name-map-ui_1   ... done
Creating malcolm_arkime_1        ... done
Creating malcolm_nginx-proxy_1   ... done
Creating malcolm_pcap-capture_1  ... done
Creating malcolm_pcap-monitor_1  ... done
Creating malcolm_upload_1        ... done
Creating malcolm_zeek_1          ... done

In a few minutes, Malcolm services will be accessible via the following URLs:
------------------------------------------------------------------------------
  - Arkime: https://localhost/
  - Kibana: https://localhost/kibana/
  - PCAP Upload (web): https://localhost/upload/
  - PCAP Upload (sftp): sftp://username@127.0.0.1:8022/files/
  - Host and subnet name mapping editor: https://localhost/name-map-ui/
  - Account management: https://localhost:488/
…
----------------------------------------------------------------------------------------------------------------------------------------------------------------------------------------------------------------------
…
Attaching to malcolm_elasticsearch_1, malcolm_file-monitor_1, malcolm_filebeat_1, malcolm_freq_1, malcolm_htadmin_1, malcolm_kibana_1, malcolm_logstash_1, malcolm_name-map-ui_1, malcolm_arkime_1, malcolm_nginx-proxy_1, malcolm_pcap-capture_1, malcolm_pcap-monitor_1, malcolm_upload_1, malcolm_zeek_1
…
```

It will take several minutes for all of Malcolm's components to start up. Logstash will take the longest, probably 3 to 5 minutes. You'll know Logstash is fully ready when you see Logstash spit out a bunch of starting up messages, ending with this:
```
…
logstash_1  | [2019-06-11T15:45:42,009][INFO ][logstash.agent    ] Pipelines running {:count=>4, :running_pipelines=>[:"malcolm-output", :"malcolm-input", :"malcolm-zeek", :"malcolm-enrichment"], :non_running_pipelines=>[]}
logstash_1  | [2019-06-11T15:45:42,599][INFO ][logstash.agent    ] Successfully started Logstash API endpoint {:port=>9600}
…
```

You can now open a web browser and navigate to one of the [Malcolm user interfaces](#UserInterfaceURLs).

## <a name="UpgradePlan"></a>Upgrading Malcolm

At this time there is not an "official" upgrade procedure to get from one version of Malcolm to the next, as it may vary from platform to platform. However, the process is fairly simple can be done by following these steps:

### Update the underlying system

You may wish to get the official updates for the underlying system's software packages before you proceed. Consult the documentation of your operating system for how to do this.

If you are upgrading an Malcolm instance installed from [Malcolm installation ISO](#ISOInstallation), follow scenario 2 below. Due to the Malcolm base operating system's [hardened](#Hardening) configuration, when updating the underlying system, temporarily set the umask value to Debian default (`umask 0022` in the root shell in which updates are being performed) instead of the more restrictive Malcolm default. This will allow updates to be applied with the right permissions.

### Scenario 1: Malcolm is a GitHub clone

If you checked out a working copy of the Malcolm repository from GitHub with a `git clone` command, here are the basic steps to performing an upgrade:

1. stop Malcolm
    * `./scripts/stop`
2. stash changes to `docker-compose.yml` and other files
    * `git stash save "pre-upgrade Malcolm configuration changes"`
3. pull changes from GitHub repository
    * `git pull --rebase`
4. pull new Docker images (this will take a while)
    * `docker-compose pull`
5. apply saved configuration change stashed earlier
    * `git stash pop`
6. if you see `Merge conflict` messages, resolve the [conflicts](https://git-scm.com/book/en/v2/Git-Branching-Basic-Branching-and-Merging#_basic_merge_conflicts) with your favorite text editor
7. you may wish to re-run `install.py --configure` as described in [System configuration and tuning](#ConfigAndTuning) in case there are any new `docker-compose.yml` parameters for Malcolm that need to be set up
8. start Malcolm
    * `./scripts/start`
9. you may be prompted to [configure authentication](#AuthSetup) if there are new authentication-related files that need to be generated
    * you probably do not need to re-generate self-signed certificates

### Scenario 2: Malcolm was installed from a packaged tarball

If you installed Malcolm from [pre-packaged installation files](https://github.com/idaholab/malcolm#Packager), here are the basic steps to perform an upgrade:

1. stop Malcolm
    * `./scripts/stop`
2. uncompress the new pre-packaged installation files (using `malcolm_YYYYMMDD_HHNNSS_xxxxxxx.tar.gz` as an example, the file and/or directory names will be different depending on the release)
    * `tar xf malcolm_YYYYMMDD_HHNNSS_xxxxxxx.tar.gz`
3. backup current Malcolm scripts, configuration files and certificates
    * `mkdir -p ./upgrade_backup_$(date +%Y-%m-%d)`
    * `cp -r filebeat/ htadmin/ logstash/ nginx/ auth.env cidr-map.txt docker-compose.yml host-map.txt net-map.json ./scripts ./README.md ./upgrade_backup_$(date +%Y-%m-%d)/`
3. replace scripts and local documentation in your existing installation with the new ones
    * `rm -rf ./scripts ./README.md`
    * `cp -r ./malcolm_YYYYMMDD_HHNNSS_xxxxxxx/scripts ./malcolm_YYYYMMDD_HHNNSS_xxxxxxx/README.md ./`
4. replace (overwrite) `docker-compose.yml` file with new version
    * `cp ./malcolm_YYYYMMDD_HHNNSS_xxxxxxx/docker-compose.yml ./docker-compose.yml`
5. re-run `./scripts/install.py --configure` as described in [System configuration and tuning](#ConfigAndTuning)
6. using a file comparison tool (e.g., `diff`, `meld`, `Beyond Compare`, etc.), compare `docker-compose.yml` and the `docker-compare.yml` file you backed up in step 3, and manually migrate over any customizations you wish to preserve from that file (e.g., `PCAP_FILTER`, `MAXMIND_GEOIP_DB_LICENSE_KEY`, `MANAGE_PCAP_FILES`; [anything else](#DockerComposeYml) you may have edited by hand in `docker-compose.yml` that's not prompted for in `install.py --configure`)
7. pull the new docker images (this will take a while)
    * `docker-compose pull` to pull them from Docker Hub or `docker-compose load -i malcolm_YYYYMMDD_HHNNSS_xxxxxxx_images.tar.gz` if you have an offline tarball of the Malcolm docker images
8. start Malcolm
    * `./scripts/start`
9. you may be prompted to [configure authentication](#AuthSetup) if there are new authentication-related files that need to be generated
    * you probably do not need to re-generate self-signed certificates

### Post-upgrade

#### Monitoring Malcolm

If you are technically-minded, you may wish to follow the debug output provided by `./scripts/start` (or `./scripts/logs` if you need to re-open the log stream after you've closed it), although there is a lot there and it may be hard to distinguish whether or not something is okay.

Running `docker-compose ps -a` should give you a good idea if all of Malcolm's Docker containers started up and, in some cases, may be able to indicate if the containers are "healthy" or not.

After upgrading following one of the previous outlines, give Malcolm several minutes to get started. Once things are up and running, open one of Malcolm's [web interfaces](#UserInterfaceURLs) to verify that things are working.

#### Loading new Kibana dashboards and visualizations

Once the upgraded instance Malcolm has started up, you'll probably want to import the new dashboards and visualizations for Kibana. You can signal Malcolm to load the new visualizations by opening Kibana, clicking **Management** → **Index Patterns**, then selecting the `sessions2-*` index pattern and clicking the delete **🗑** button near the upper-right of the window. Confirm the **Delete index pattern?** prompt by clicking **Delete**. Close the Kibana browser window. After a few minutes the missing index pattern will be detected and Kibana will be signalled to load its new dashboards and visualizations.

## <a name="Forks"></a>Forks

[CISA](https://www.cisa.gov/) maintains the original source code repository for Malcolm at [https://github.com/cisagov/Malcolm](https://github.com/cisagov/Malcolm). The [Idaho National Lab](https://inl.gov/)'s fork of Malcolm, which is currently kept up-to-date with CISA's upstream development, can be found at [https://github.com/idaholab/Malcolm](https://github.com/idaholab/Malcolm).

## <a name="Footer"></a>Copyright

[Malcolm](https://github.com/idaholab/Malcolm) is Copyright 2021 Battelle Energy Alliance, LLC, and is developed and released through the cooperation of the [Cybersecurity and Infrastructure Security Agency](https://www.cisa.gov/) of the [U.S. Department of Homeland Security](https://www.dhs.gov/).

See [`License.txt`](./License.txt) for the terms of its release.

### Contact information of author(s):

[Seth Grover](mailto:malcolm.netsec@gmail.com?subject=Malcolm)

## Other Software
Idaho National Laboratory is a cutting edge research facility which is constantly producing high quality research and software. Feel free to take a look at our other software and scientific offerings at:

[Primary Technology Offerings Page](https://www.inl.gov/inl-initiatives/technology-deployment)

[Supported Open Source Software](https://github.com/idaholab)

[Raw Experiment Open Source Software](https://github.com/IdahoLabResearch)

[Unsupported Open Source Software](https://github.com/IdahoLabCuttingBoard)<|MERGE_RESOLUTION|>--- conflicted
+++ resolved
@@ -2,7 +2,7 @@
 
 ![](./docs/images/logo/Malcolm_banner.png)
 
-[Malcolm](https://github.com/idaholab/Malcolm) is a powerful network traffic analysis tool suite designed with the following goals in mind:
+[Malcolm](https://github.com/cisagov/Malcolm) is a powerful network traffic analysis tool suite designed with the following goals in mind:
 
 * **Easy to use** – Malcolm accepts network traffic data in the form of full packet capture (PCAP) files and Zeek (formerly Bro) logs. These artifacts can be uploaded via a simple browser-based interface or captured live and forwarded to Malcolm using lightweight forwarders. In either case, the data is automatically normalized, enriched, and correlated for analysis.
 * **Powerful traffic analysis** – Visibility into network communications is provided through two intuitive interfaces: Kibana, a flexible data visualization plugin with dozens of prebuilt dashboards providing an at-a-glance overview of network protocols; and Arkime (formerly Moloch), a powerful tool for finding and identifying the network sessions comprising suspected security incidents.
@@ -14,6 +14,10 @@
 Although all of the open source tools which make up Malcolm are already available and in general use, Malcolm provides a framework of interconnectivity which makes it greater than the sum of its parts. And while there are many other network traffic analysis solutions out there, ranging from complete Linux distributions like Security Onion to licensed products like Splunk Enterprise Security, the creators of Malcolm feel its easy deployment and robust combination of tools fill a void in the network security space that will make network traffic analysis accessible to many in both the public and private sectors as well as individual enthusiasts.
 
 In short, Malcolm provides an easily deployable network analysis tool suite for full packet capture artifacts (PCAP files) and Zeek logs. While Internet access is required to build it, it is not required at runtime.
+
+#### <a name="CISABanner"></a>Official CISA source code repository for Malcolm
+
+Malcolm has moved! The main repository for Malcolm has moved to [https://github.com/cisagov/Malcolm](https://github.com/cisagov/Malcolm) in an effort for [CISA](https://www.cisa.gov/) to consolidate all of the open source projects CISA sponsors into one place. If you have outstanding pull requests and you commit back they should now go back to the main Malcolm repo unless you specifically target them elsewhere. We look forward to hosting more CISA sponsored open source code for ICS and other projects in the future! Commit today, secure tomorrow!
 
 ## <a name="TableOfContents"></a>Table of Contents
 
@@ -90,7 +94,6 @@
 * [Known issues](#Issues)
 * [Installation example using Ubuntu 20.04 LTS](#InstallationExample)
 * [Upgrading Malcolm](#UpgradePlan)
-* [Forks](#Forks)
 * [Copyright](#Footer)
 
 ## <a name="QuickStart"></a>Quick start
@@ -103,11 +106,7 @@
 
 #### Source code
 
-<<<<<<< HEAD
 The files required to build and run Malcolm are available on its [GitHub page](https://github.com/cisagov/Malcolm/tree/master). Malcolm's source code is released under the terms of a permissive open source software license (see see `License.txt` for the terms of its release).
-=======
-The files required to build and run Malcolm are available on the [Idaho National Lab's GitHub page](https://github.com/idaholab/Malcolm/tree/master). Malcolm's source code is released under the terms of a permissive open source software license (see see `License.txt` for the terms of its release).
->>>>>>> 8c3ed6b0
 
 #### Building Malcolm from scratch
 
@@ -142,23 +141,6 @@
 ```
 $ docker images
 REPOSITORY                                          TAG                 IMAGE ID            CREATED             SIZE
-<<<<<<< HEAD
-malcolmnetsec/arkime                                3.0.0               xxxxxxxxxxxx        39 hours ago        683MB
-malcolmnetsec/elasticsearch-od                      3.0.0               xxxxxxxxxxxx        40 hours ago        690MB
-malcolmnetsec/file-monitor                          3.0.0               xxxxxxxxxxxx        39 hours ago        470MB
-malcolmnetsec/file-upload                           3.0.0               xxxxxxxxxxxx        39 hours ago        199MB
-malcolmnetsec/filebeat-oss                          3.0.0               xxxxxxxxxxxx        39 hours ago        555MB
-malcolmnetsec/freq                                  3.0.0               xxxxxxxxxxxx        39 hours ago        390MB
-malcolmnetsec/htadmin                               3.0.0               xxxxxxxxxxxx        39 hours ago        180MB
-malcolmnetsec/kibana-helper                         3.0.0               xxxxxxxxxxxx        40 hours ago        141MB
-malcolmnetsec/kibana-od                             3.0.0               xxxxxxxxxxxx        40 hours ago        1.16GB
-malcolmnetsec/logstash-oss                          3.0.0               xxxxxxxxxxxx        39 hours ago        1.41GB
-malcolmnetsec/name-map-ui                           3.0.0               xxxxxxxxxxxx        39 hours ago        137MB
-malcolmnetsec/nginx-proxy                           3.0.0               xxxxxxxxxxxx        39 hours ago        120MB
-malcolmnetsec/pcap-capture                          3.0.0               xxxxxxxxxxxx        39 hours ago        111MB
-malcolmnetsec/pcap-monitor                          3.0.0               xxxxxxxxxxxx        39 hours ago        157MB
-malcolmnetsec/zeek                                  3.0.0               xxxxxxxxxxxx        39 hours ago        887MB
-=======
 malcolmnetsec/arkime                                3.0.1               xxxxxxxxxxxx        39 hours ago        683MB
 malcolmnetsec/elasticsearch-od                      3.0.1               xxxxxxxxxxxx        40 hours ago        690MB
 malcolmnetsec/file-monitor                          3.0.1               xxxxxxxxxxxx        39 hours ago        470MB
@@ -174,7 +156,6 @@
 malcolmnetsec/pcap-capture                          3.0.1               xxxxxxxxxxxx        39 hours ago        111MB
 malcolmnetsec/pcap-monitor                          3.0.1               xxxxxxxxxxxx        39 hours ago        157MB
 malcolmnetsec/zeek                                  3.0.1               xxxxxxxxxxxx        39 hours ago        887MB
->>>>>>> 8c3ed6b0
 ```
 
 #### Import from pre-packaged tarballs
@@ -297,7 +278,7 @@
 |Secure Sockets Layer (SSL) / Transport Layer Security (TLS)|[🔗](https://en.wikipedia.org/wiki/Transport_Layer_Security)|[🔗](https://tools.ietf.org/html/rfc5246)|[✓](https://github.com/arkime/arkime/blob/master/capture/parsers/socks.c)|[✓](https://docs.zeek.org/en/stable/scripts/base/protocols/ssl/main.zeek.html#type-SSL::Info)|
 |Syslog|[🔗](https://en.wikipedia.org/wiki/Syslog)|[🔗](https://tools.ietf.org/html/rfc5424)|[✓](https://github.com/arkime/arkime/blob/master/capture/parsers/tls.c)|[✓](https://docs.zeek.org/en/stable/scripts/base/protocols/syslog/main.zeek.html#type-Syslog::Info)|
 |Tabular Data Stream|[🔗](https://en.wikipedia.org/wiki/Tabular_Data_Stream)|[🔗](https://www.freetds.org/tds.html) [🔗](https://docs.microsoft.com/en-us/openspecs/windows_protocols/ms-tds/b46a581a-39de-4745-b076-ec4dbb7d13ec)|[✓](https://github.com/arkime/arkime/blob/master/capture/parsers/tds.c)|[✓](https://github.com/amzn/zeek-plugin-tds/blob/master/scripts/main.zeek)|
-|Telnet / remote shell (rsh) / remote login (rlogin)|[🔗](https://en.wikipedia.org/wiki/Telnet)[🔗](https://en.wikipedia.org/wiki/Berkeley_r-commands)|[🔗](https://tools.ietf.org/html/rfc854)[🔗](https://tools.ietf.org/html/rfc1282)|[✓](https://github.com/arkime/arkime/blob/master/capture/parsers/misc.c#L336)|[✓](https://docs.zeek.org/en/current/scripts/base/bif/plugins/Zeek_Login.events.bif.zeek.html)[❋](https://github.com/idaholab/Malcolm/blob/master/zeek/config/login.zeek)|
+|Telnet / remote shell (rsh) / remote login (rlogin)|[🔗](https://en.wikipedia.org/wiki/Telnet)[🔗](https://en.wikipedia.org/wiki/Berkeley_r-commands)|[🔗](https://tools.ietf.org/html/rfc854)[🔗](https://tools.ietf.org/html/rfc1282)|[✓](https://github.com/arkime/arkime/blob/master/capture/parsers/misc.c#L336)|[✓](https://docs.zeek.org/en/current/scripts/base/bif/plugins/Zeek_Login.events.bif.zeek.html)[❋](https://github.com/cisagov/Malcolm/blob/master/zeek/config/login.zeek)|
 |TFTP (Trivial File Transfer Protocol)|[🔗](https://en.wikipedia.org/wiki/Trivial_File_Transfer_Protocol)|[🔗](https://tools.ietf.org/html/rfc1350)||[✓](https://github.com/zeek/spicy-tftp)|
 |WireGuard|[🔗](https://en.wikipedia.org/wiki/WireGuard)|[🔗](https://www.wireguard.com/protocol/)[🔗](https://www.wireguard.com/papers/wireguard.pdf)||[✓](https://github.com/theparanoids/spicy-noise/blob/master/zeek/spicy-noise.zeek)|
 |various tunnel protocols (e.g., GTP, GRE, Teredo, AYIYA, IP-in-IP, etc.)|[🔗](https://en.wikipedia.org/wiki/Tunneling_protocol)||[✓](https://github.com/arkime/arkime/blob/master/capture/packet.c)|[✓](https://docs.zeek.org/en/stable/scripts/base/frameworks/tunnels/main.zeek.html#type-Tunnel::Info)|
@@ -315,7 +296,7 @@
 
 ## <a name="Development"></a>Development
 
-Checking out the [Malcolm source code](https://github.com/idaholab/Malcolm/tree/master) results in the following subdirectories in your `malcolm/` working copy:
+Checking out the [Malcolm source code](https://github.com/cisagov/Malcolm/tree/master) results in the following subdirectories in your `malcolm/` working copy:
 
 * `Dockerfiles` - a directory containing build instructions for Malcolm's docker images
 * `docs` - a directory containing instructions and documentation
@@ -874,14 +855,14 @@
 
 ### <a name="Hedgehog"></a>Using a network sensor appliance
 
-A remote network sensor appliance can be used to monitor network traffic, capture PCAP files, and forward Zeek logs, Arkime sessions, or other information to Malcolm. [Hedgehog Linux](https://github.com/idaholab/Malcolm/tree/master/sensor-iso/) is a Debian-based operating system built to
+A remote network sensor appliance can be used to monitor network traffic, capture PCAP files, and forward Zeek logs, Arkime sessions, or other information to Malcolm. [Hedgehog Linux](https://github.com/cisagov/Malcolm/tree/master/sensor-iso/) is a Debian-based operating system built to
 
 * monitor network interfaces
 * capture packets to PCAP files
 * detect file transfers in network traffic and extract and scan those files for threats
-* generate and forward Zeek logs, Arkime sessions, and other information to [Malcolm](https://github.com/idaholab/malcolm)
-
-Please see the [Hedgehog Linux README](https://github.com/idaholab/Malcolm/blob/master/sensor-iso/README.md) for more information.
+* generate and forward Zeek logs, Arkime sessions, and other information to [Malcolm](https://github.com/cisagov/Malcolm)
+
+Please see the [Hedgehog Linux README](https://github.com/cisagov/Malcolm/blob/master/sensor-iso/README.md) for more information.
 
 ### <a name="ZeekForward"></a>Manually forwarding Zeek logs from an external source
 
@@ -1404,7 +1385,6 @@
 (Re)generate self-signed certificates for HTTPS access (Y/n): n
 
 (Re)generate self-signed certificates for a remote log forwarder (Y/n): n
-<<<<<<< HEAD
 
 Store username/password for forwarding Logstash events to a secondary, external Elasticsearch instance (y/N): n
 
@@ -1418,21 +1398,6 @@
 Email alert sender account variables stored: opendistro.alerting.destination.email.destination_alpha.password, opendistro.alerting.destination.email.destination_alpha.username
 ```
 
-=======
-
-Store username/password for forwarding Logstash events to a secondary, external Elasticsearch instance (y/N): n
-
-Store username/password for email alert sender account (y/N): y
-
-Open Distro alerting destination name: destination_alpha
-
-Email account username: analyst@example.org
-analyst@example.org password: 
-analyst@example.org password (again): 
-Email alert sender account variables stored: opendistro.alerting.destination.email.destination_alpha.password, opendistro.alerting.destination.email.destination_alpha.username
-```
-
->>>>>>> 8c3ed6b0
 This action should only be performed while Malcolm is [stopped](#StopAndRestart): otherwise the credentials will not be stored correctly.
 
 ## <a name="OtherBeats"></a>Using Beats to forward host logs to Malcolm
@@ -1463,11 +1428,7 @@
 
 ```
 …
-<<<<<<< HEAD
-Finished, created "/malcolm-build/malcolm-iso/malcolm-3.0.0.iso"
-=======
 Finished, created "/malcolm-build/malcolm-iso/malcolm-3.0.1.iso"
->>>>>>> 8c3ed6b0
 …
 ```
 
@@ -1654,13 +1615,13 @@
 
 ## <a name="InstallationExample"></a>Installation example using Ubuntu 20.04 LTS
 
-Here's a step-by-step example of getting [Malcolm from GitHub](https://github.com/idaholab/Malcolm/tree/master), configuring your system and your Malcolm instance, and running it on a system running Ubuntu Linux. Your mileage may vary depending on your individual system configuration, but this should be a good starting point.
+Here's a step-by-step example of getting [Malcolm from GitHub](https://github.com/cisagov/Malcolm/tree/master), configuring your system and your Malcolm instance, and running it on a system running Ubuntu Linux. Your mileage may vary depending on your individual system configuration, but this should be a good starting point.
 
 The commands in this example should be executed as a non-root user.
 
-You can use `git` to clone Malcolm into a local working copy, or you can download and extract the artifacts from the [latest release](https://github.com/idaholab/Malcolm/releases).
-
-To install Malcolm from the latest Malcolm release, browse to the [Malcolm releases page on GitHub](https://github.com/idaholab/Malcolm/releases) and download at a minimum `install.py` and the `malcolm_YYYYMMDD_HHNNSS_xxxxxxx.tar.gz` file, then navigate to your downloads directory:
+You can use `git` to clone Malcolm into a local working copy, or you can download and extract the artifacts from the [latest release](https://github.com/cisagov/Malcolm/releases).
+
+To install Malcolm from the latest Malcolm release, browse to the [Malcolm releases page on GitHub](https://github.com/cisagov/Malcolm/releases) and download at a minimum `install.py` and the `malcolm_YYYYMMDD_HHNNSS_xxxxxxx.tar.gz` file, then navigate to your downloads directory:
 ```
 user@host:~$ cd Downloads/
 user@host:~/Downloads$ ls
@@ -1669,7 +1630,7 @@
 
 If you are obtaining Malcolm using `git` instead, run the following command to clone Malcolm into a local working copy:
 ```
-user@host:~$ git clone https://github.com/idaholab/Malcolm
+user@host:~$ git clone https://github.com/cisagov/Malcolm
 Cloning into 'Malcolm'...
 remote: Enumerating objects: 443, done.
 remote: Counting objects: 100% (443/443), done.
@@ -1850,23 +1811,6 @@
 
 user@host:~/Malcolm$ docker images
 REPOSITORY                                          TAG                 IMAGE ID            CREATED             SIZE
-<<<<<<< HEAD
-malcolmnetsec/arkime                                3.0.0               xxxxxxxxxxxx        39 hours ago        683MB
-malcolmnetsec/elasticsearch-od                      3.0.0               xxxxxxxxxxxx        40 hours ago        690MB
-malcolmnetsec/file-monitor                          3.0.0               xxxxxxxxxxxx        39 hours ago        470MB
-malcolmnetsec/file-upload                           3.0.0               xxxxxxxxxxxx        39 hours ago        199MB
-malcolmnetsec/filebeat-oss                          3.0.0               xxxxxxxxxxxx        39 hours ago        555MB
-malcolmnetsec/freq                                  3.0.0               xxxxxxxxxxxx        39 hours ago        390MB
-malcolmnetsec/htadmin                               3.0.0               xxxxxxxxxxxx        39 hours ago        180MB
-malcolmnetsec/kibana-helper                         3.0.0               xxxxxxxxxxxx        40 hours ago        141MB
-malcolmnetsec/kibana-od                             3.0.0               xxxxxxxxxxxx        40 hours ago        1.16GB
-malcolmnetsec/logstash-oss                          3.0.0               xxxxxxxxxxxx        39 hours ago        1.41GB
-malcolmnetsec/name-map-ui                           3.0.0               xxxxxxxxxxxx        39 hours ago        137MB
-malcolmnetsec/nginx-proxy                           3.0.0               xxxxxxxxxxxx        39 hours ago        120MB
-malcolmnetsec/pcap-capture                          3.0.0               xxxxxxxxxxxx        39 hours ago        111MB
-malcolmnetsec/pcap-monitor                          3.0.0               xxxxxxxxxxxx        39 hours ago        157MB
-malcolmnetsec/zeek                                  3.0.0               xxxxxxxxxxxx        39 hours ago        887MB
-=======
 malcolmnetsec/arkime                                3.0.1               xxxxxxxxxxxx        39 hours ago        683MB
 malcolmnetsec/elasticsearch-od                      3.0.1               xxxxxxxxxxxx        40 hours ago        690MB
 malcolmnetsec/file-monitor                          3.0.1               xxxxxxxxxxxx        39 hours ago        470MB
@@ -1882,7 +1826,6 @@
 malcolmnetsec/pcap-capture                          3.0.1               xxxxxxxxxxxx        39 hours ago        111MB
 malcolmnetsec/pcap-monitor                          3.0.1               xxxxxxxxxxxx        39 hours ago        157MB
 malcolmnetsec/zeek                                  3.0.1               xxxxxxxxxxxx        39 hours ago        887MB
->>>>>>> 8c3ed6b0
 ```
 
 Finally, we can start Malcolm. When Malcolm starts it will stream informational and debug messages to the console. If you wish, you can safely close the console or use `Ctrl+C` to stop these messages; Malcolm will continue running in the background.
@@ -1962,7 +1905,7 @@
 
 ### Scenario 2: Malcolm was installed from a packaged tarball
 
-If you installed Malcolm from [pre-packaged installation files](https://github.com/idaholab/malcolm#Packager), here are the basic steps to perform an upgrade:
+If you installed Malcolm from [pre-packaged installation files](https://github.com/cisagov/Malcolm#Packager), here are the basic steps to perform an upgrade:
 
 1. stop Malcolm
     * `./scripts/stop`
@@ -1999,27 +1942,12 @@
 
 Once the upgraded instance Malcolm has started up, you'll probably want to import the new dashboards and visualizations for Kibana. You can signal Malcolm to load the new visualizations by opening Kibana, clicking **Management** → **Index Patterns**, then selecting the `sessions2-*` index pattern and clicking the delete **🗑** button near the upper-right of the window. Confirm the **Delete index pattern?** prompt by clicking **Delete**. Close the Kibana browser window. After a few minutes the missing index pattern will be detected and Kibana will be signalled to load its new dashboards and visualizations.
 
-## <a name="Forks"></a>Forks
-
-[CISA](https://www.cisa.gov/) maintains the original source code repository for Malcolm at [https://github.com/cisagov/Malcolm](https://github.com/cisagov/Malcolm). The [Idaho National Lab](https://inl.gov/)'s fork of Malcolm, which is currently kept up-to-date with CISA's upstream development, can be found at [https://github.com/idaholab/Malcolm](https://github.com/idaholab/Malcolm).
-
 ## <a name="Footer"></a>Copyright
 
-[Malcolm](https://github.com/idaholab/Malcolm) is Copyright 2021 Battelle Energy Alliance, LLC, and is developed and released through the cooperation of the [Cybersecurity and Infrastructure Security Agency](https://www.cisa.gov/) of the [U.S. Department of Homeland Security](https://www.dhs.gov/).
+[Malcolm](https://github.com/cisagov/Malcolm) is Copyright 2021 Battelle Energy Alliance, LLC, and is developed and released through the cooperation of the [Cybersecurity and Infrastructure Security Agency](https://www.cisa.gov/) of the [U.S. Department of Homeland Security](https://www.dhs.gov/).
 
 See [`License.txt`](./License.txt) for the terms of its release.
 
 ### Contact information of author(s):
 
-[Seth Grover](mailto:malcolm.netsec@gmail.com?subject=Malcolm)
-
-## Other Software
-Idaho National Laboratory is a cutting edge research facility which is constantly producing high quality research and software. Feel free to take a look at our other software and scientific offerings at:
-
-[Primary Technology Offerings Page](https://www.inl.gov/inl-initiatives/technology-deployment)
-
-[Supported Open Source Software](https://github.com/idaholab)
-
-[Raw Experiment Open Source Software](https://github.com/IdahoLabResearch)
-
-[Unsupported Open Source Software](https://github.com/IdahoLabCuttingBoard)+[Seth Grover](mailto:malcolm.netsec@gmail.com?subject=Malcolm)