--- conflicted
+++ resolved
@@ -570,15 +570,9 @@
 * `SURICATA_AUTO_ANALYZE_PCAP_FILES` – if set to `true`, all PCAP files imported into Malcolm will automatically be analyzed by Suricata, and the resulting logs will also be imported (default `false`)
 * `SURICATA_AUTO_ANALYZE_PCAP_THREADS` – the number of threads available to Malcolm for analyzing Suricata logs (default `1`)
 * `SURICATA_CUSTOM_RULES_ONLY` – if set to `true`, Malcolm will bypass the default [Suricata ruleset](https://github.com/OISF/suricata/tree/master/rules) and use only user-defined rules (`./suricata/rules/*.rules`).
-<<<<<<< HEAD
-* `SURICATA_LIVE_CAPTURE` - if set to `true`, Suricata will monitor live traffic on the local interface(s) defined by `PCAP_FILTER`
-* `SURICATA_ROTATED_PCAP` - if set to `true`, Suricata can analyze captured PCAP files captured by `netsniff-ng` or `tcpdump` (see `PCAP_ENABLE_NETSNIFF` and `PCAP_ENABLE_TCPDUMP`, as well as `SURICATA_AUTO_ANALYZE_PCAP_FILES`); if `SURICATA_LIVE_CAPTURE` is `true`, this should be false, otherwise Suricata will see duplicate traffic
-=======
 * `SURICATA_UPDATE_RULES` – if set to `true`, Suricata signatures will periodically be updated (default `false`)
 * `SURICATA_LIVE_CAPTURE` - if set to `true`, Suricata will monitor live traffic on the local interface(s) defined by `PCAP_FILTER`
 * `SURICATA_ROTATED_PCAP` - if set to `true`, Suricata can analyze captured PCAP files captured by `netsniff-ng` or `tcpdump` (see `PCAP_ENABLE_NETSNIFF` and `PCAP_ENABLE_TCPDUMP`, as well as `SURICATA_AUTO_ANALYZE_PCAP_FILES`); if `SURICATA_LIVE_CAPTURE` is `true`, this should be false, otherwise Suricata will see duplicate traffic
-* `SURICATA_UPDATE_RULES` – if set to `true`, Suricata signatures will periodically be updated (default `false`)
->>>>>>> f6848600
 * `SURICATA_…` - the [`suricata` container entrypoint script](shared/bin/suricata_config_populate.py) can use **many** more environment variables to tweak [suricata.yaml](https://github.com/OISF/suricata/blob/master/suricata.yaml.in); in that script, `DEFAULT_VARS` defines those variables (albeit without the `SURICATA_` prefix you must add to each for use)
 * `TOTAL_MEGABYTES_SEVERITY_THRESHOLD` - when [severity scoring](#Severity) is enabled, this variable indicates the size threshold (in megabytes) for assigning severity to large connections or file transfers (default `1000`)
 * `VTOT_API2_KEY` – used to specify a [VirusTotal Public API v.20](https://www.virustotal.com/en/documentation/public-api/) key, which, if specified, will be used to submit hashes of [Zeek-extracted files](#ZeekFileExtraction) to VirusTotal
