--- conflicted
+++ resolved
@@ -874,11 +874,7 @@
 * monitor network interfaces
 * capture packets to PCAP files
 * detect file transfers in network traffic and extract and scan those files for threats
-<<<<<<< HEAD
 * generate and forward Zeek logs, Moloch sessions, and other information to [Malcolm](https://github.com/idaholab/malcolm)
-=======
-* generate and forward Zeek logs, Moloch sessions, and other information to [Malcolm](https://github.com/cisagov/malcolm)
->>>>>>> 39d9c189
 
 Please see the [Hedgehog Linux README](https://github.com/idaholab/Malcolm/blob/master/sensor-iso/README.md) for more information.
 
@@ -1928,11 +1924,7 @@
 
 ### Scenario 2: Malcolm was installed from a packaged tarball
 
-<<<<<<< HEAD
 If you installed Malcolm from [pre-packaged installation files](https://github.com/idaholab/malcolm#Packager), here are the basic steps to perform an upgrade:
-=======
-If you installed Malcolm from [pre-packaged installation files](https://github.com/cisagov/malcolm#Packager), here are the basic steps to perform an upgrade:
->>>>>>> 39d9c189
 
 1. stop Malcolm
     * `./scripts/stop`
