--- conflicted
+++ resolved
@@ -122,11 +122,7 @@
     build:
       context: .
       dockerfile: Dockerfiles/elasticsearch.Dockerfile
-<<<<<<< HEAD
-    image: malcolmnetsec/elasticsearch-od:3.1.1
-=======
     image: malcolmnetsec/elasticsearch-od:3.2.0
->>>>>>> 5cad1c5d
     restart: "no"
     stdin_open: false
     tty: true
@@ -166,11 +162,7 @@
     build:
       context: .
       dockerfile: Dockerfiles/kibana-helper.Dockerfile
-<<<<<<< HEAD
-    image: malcolmnetsec/kibana-helper:3.1.1
-=======
     image: malcolmnetsec/kibana-helper:3.2.0
->>>>>>> 5cad1c5d
     restart: "no"
     stdin_open: false
     tty: true
@@ -201,11 +193,7 @@
     build:
       context: .
       dockerfile: Dockerfiles/kibana.Dockerfile
-<<<<<<< HEAD
-    image: malcolmnetsec/kibana-od:3.1.1
-=======
     image: malcolmnetsec/kibana-od:3.2.0
->>>>>>> 5cad1c5d
     restart: "no"
     stdin_open: false
     tty: true
@@ -229,11 +217,7 @@
     build:
       context: .
       dockerfile: Dockerfiles/logstash.Dockerfile
-<<<<<<< HEAD
-    image: malcolmnetsec/logstash-oss:3.1.1
-=======
     image: malcolmnetsec/logstash-oss:3.2.0
->>>>>>> 5cad1c5d
     restart: "no"
     stdin_open: false
     tty: true
@@ -272,11 +256,7 @@
     build:
       context: .
       dockerfile: Dockerfiles/filebeat.Dockerfile
-<<<<<<< HEAD
-    image: malcolmnetsec/filebeat-oss:3.1.1
-=======
     image: malcolmnetsec/filebeat-oss:3.2.0
->>>>>>> 5cad1c5d
     restart: "no"
     stdin_open: false
     tty: true
@@ -317,11 +297,7 @@
     build:
       context: .
       dockerfile: Dockerfiles/arkime.Dockerfile
-<<<<<<< HEAD
-    image: malcolmnetsec/arkime:3.1.1
-=======
     image: malcolmnetsec/arkime:3.2.0
->>>>>>> 5cad1c5d
     restart: "no"
     stdin_open: false
     tty: true
@@ -366,11 +342,7 @@
     build:
       context: .
       dockerfile: Dockerfiles/zeek.Dockerfile
-<<<<<<< HEAD
-    image: malcolmnetsec/zeek:3.1.1
-=======
     image: malcolmnetsec/zeek:3.2.0
->>>>>>> 5cad1c5d
     restart: "no"
     stdin_open: false
     tty: true
@@ -400,11 +372,7 @@
     build:
       context: .
       dockerfile: Dockerfiles/file-monitor.Dockerfile
-<<<<<<< HEAD
-    image: malcolmnetsec/file-monitor:3.1.1
-=======
     image: malcolmnetsec/file-monitor:3.2.0
->>>>>>> 5cad1c5d
     restart: "no"
     stdin_open: false
     tty: true
@@ -430,11 +398,7 @@
     build:
       context: .
       dockerfile: Dockerfiles/pcap-capture.Dockerfile
-<<<<<<< HEAD
-    image: malcolmnetsec/pcap-capture:3.1.1
-=======
     image: malcolmnetsec/pcap-capture:3.2.0
->>>>>>> 5cad1c5d
     restart: "no"
     stdin_open: false
     tty: true
@@ -463,11 +427,7 @@
     build:
       context: .
       dockerfile: Dockerfiles/pcap-monitor.Dockerfile
-<<<<<<< HEAD
-    image: malcolmnetsec/pcap-monitor:3.1.1
-=======
     image: malcolmnetsec/pcap-monitor:3.2.0
->>>>>>> 5cad1c5d
     restart: "no"
     stdin_open: false
     tty: true
@@ -493,11 +453,7 @@
     build:
       context: .
       dockerfile: Dockerfiles/file-upload.Dockerfile
-<<<<<<< HEAD
-    image: malcolmnetsec/file-upload:3.1.1
-=======
     image: malcolmnetsec/file-upload:3.2.0
->>>>>>> 5cad1c5d
     restart: "no"
     stdin_open: false
     tty: true
@@ -523,11 +479,7 @@
       retries: 3
       start_period: 60s
   htadmin:
-<<<<<<< HEAD
-    image: malcolmnetsec/htadmin:3.1.1
-=======
     image: malcolmnetsec/htadmin:3.2.0
->>>>>>> 5cad1c5d
     build:
       context: .
       dockerfile: Dockerfiles/htadmin.Dockerfile
@@ -552,11 +504,7 @@
       retries: 3
       start_period: 60s
   freq:
-<<<<<<< HEAD
-    image: malcolmnetsec/freq:3.1.1
-=======
     image: malcolmnetsec/freq:3.2.0
->>>>>>> 5cad1c5d
     build:
       context: .
       dockerfile: Dockerfiles/freq.Dockerfile
@@ -577,11 +525,7 @@
       retries: 3
       start_period: 60s
   name-map-ui:
-<<<<<<< HEAD
-    image: malcolmnetsec/name-map-ui:3.1.1
-=======
     image: malcolmnetsec/name-map-ui:3.2.0
->>>>>>> 5cad1c5d
     build:
       context: .
       dockerfile: Dockerfiles/name-map-ui.Dockerfile
@@ -608,11 +552,7 @@
     build:
       context: .
       dockerfile: Dockerfiles/nginx.Dockerfile
-<<<<<<< HEAD
-    image: malcolmnetsec/nginx-proxy:3.1.1
-=======
     image: malcolmnetsec/nginx-proxy:3.2.0
->>>>>>> 5cad1c5d
     restart: "no"
     stdin_open: false
     tty: true
