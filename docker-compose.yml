# Copyright (c) 2022 Battelle Energy Alliance, LLC.  All rights reserved.

version: '3.7'

################################################################################
# Commonly tweaked configuration options
#-------------------------------------------------------------------------------
x-process-variables: &process-variables
  # docker containers will run processes as unprivileged user with UID:GID
  PUID : 1000
  PGID : 1000

x-auth-variables: &auth-variables
  # authentication method: encrypted HTTP basic authentication ('true') vs LDAP ('false')
  NGINX_BASIC_AUTH : 'true'
  # NGINX LDAP (NGINX_BASIC_AUTH=false) can support LDAP, LDAPS, or LDAP+StartTLS.
  #   For StartTLS, set NGINX_LDAP_TLS_STUNNEL=true to issue the StartTLS command
  #   and use stunnel to tunnel the connection.
  NGINX_LDAP_TLS_STUNNEL : 'false'
  # stunnel will require and verify certificates for StartTLS when one or more
  # trusted CA certificate files are placed in the ./nginx/ca-trust directory.
  # For additional security, hostname or IP address checking of the associated
  # CA certificate(s) can be enabled by providing these values.
  NGINX_LDAP_TLS_STUNNEL_CHECK_HOST : ''
  NGINX_LDAP_TLS_STUNNEL_CHECK_IP : ''
  NGINX_LDAP_TLS_STUNNEL_VERIFY_LEVEL : 2

x-nginx-variables: &nginx-variables
  # Whether or not to write nginx's access.log and error.log to OpenSearch
  NGINX_LOG_ACCESS_AND_ERRORS : 'false'

x-arkime-variables: &arkime-variables
  MANAGE_PCAP_FILES : 'false'
  ARKIME_ANALYZE_PCAP_THREADS : 1
  MAXMIND_GEOIP_DB_LICENSE_KEY : '0'

x-zeek-variables: &zeek-variables
  ZEEK_AUTO_ANALYZE_PCAP_FILES : 'true'
  ZEEK_AUTO_ANALYZE_PCAP_THREADS : 1
  ZEEK_INTEL_ITEM_EXPIRATION : '-1min'
  ZEEK_INTEL_FEED_SINCE : ''
  ZEEK_INTEL_REFRESH_CRON_EXPRESSION : ''
  ZEEK_EXTRACTOR_MODE : 'none'
  EXTRACTED_FILE_IGNORE_EXISTING : 'false'
  EXTRACTED_FILE_PRESERVATION : 'quarantined'
  EXTRACTED_FILE_MIN_BYTES : 64
  EXTRACTED_FILE_MAX_BYTES : 134217728
  VTOT_API2_KEY : '0'
  VTOT_REQUESTS_PER_MINUTE : 4
  CLAMD_MAX_REQUESTS : 8
  YARA_MAX_REQUESTS : 8
  CAPA_MAX_REQUESTS : 4
  EXTRACTED_FILE_ENABLE_YARA : 'false'
  EXTRACTED_FILE_YARA_CUSTOM_ONLY : 'false'
  EXTRACTED_FILE_ENABLE_CAPA : 'false'
  EXTRACTED_FILE_CAPA_VERBOSE : 'false'
  EXTRACTED_FILE_ENABLE_CLAMAV : 'false'
  EXTRACTED_FILE_UPDATE_RULES : 'false'
  EXTRACTED_FILE_PIPELINE_DEBUG : 'false'
  EXTRACTED_FILE_PIPELINE_DEBUG_EXTRA : 'false'
  EXTRACTED_FILE_HTTP_SERVER_ENABLE : 'false'
  EXTRACTED_FILE_HTTP_SERVER_ENCRYPT : 'true'
  EXTRACTED_FILE_HTTP_SERVER_KEY : 'quarantined'
  # environment variables for tweaking Zeek at runtime (see local.zeek)
  # set to a non-blank value to disable the corresponding feature
  ZEEK_DISABLE_HASH_ALL_FILES : ''
  ZEEK_DISABLE_LOG_PASSWORDS : ''
  ZEEK_DISABLE_SSL_VALIDATE_CERTS : ''
  ZEEK_DISABLE_TRACK_ALL_ASSETS : ''
  ZEEK_DISABLE_BEST_GUESS_ICS : 'true'
  ZEEK_DISABLE_SPICY_DHCP : 'true'
  ZEEK_DISABLE_SPICY_DNS : 'true'
  ZEEK_DISABLE_SPICY_HTTP : 'true'
  ZEEK_DISABLE_SPICY_IPSEC : ''
  ZEEK_DISABLE_SPICY_LDAP : ''
  ZEEK_DISABLE_SPICY_OPENVPN : ''
  ZEEK_DISABLE_SPICY_STUN : ''
  ZEEK_DISABLE_SPICY_TAILSCALE : ''
  ZEEK_DISABLE_SPICY_TFTP : ''
  ZEEK_DISABLE_SPICY_WIREGUARD : ''

x-dashboards-helper-variables: &dashboards-helper-variables
  OPENSEARCH_INDEX_SIZE_PRUNE_LIMIT : '0'
  OPENSEARCH_INDEX_SIZE_PRUNE_NAME_SORT : 'false'
  ISM_CLOSE_AGE : '0'
  ISM_COLD_AGE : '0'
  ISM_DELETE_AGE : '0'
  ISM_POLICY_NAME : 'session_index_policy'
  ISM_SNAPSHOT_AGE : '0'
  ISM_SNAPSHOT_COMPRESSED : 'false'
  ISM_SNAPSHOT_REPO : 'logs'

x-logstash-variables: &logstash-variables
  pipeline.workers : 4
  pipeline.batch.size : 100
  pipeline.batch.delay : 50
  LOGSTASH_OUI_LOOKUP       : 'true'
  LOGSTASH_SEVERITY_SCORING : 'true'
  LOGSTASH_REVERSE_DNS      : 'false'
  OS_EXTERNAL_HOSTS : ''
  OS_EXTERNAL_SSL : 'false'
  OS_EXTERNAL_SSL_CERTIFICATE_VERIFICATION : 'false'
  # For security, OS_EXTERNAL_USER and OS_EXTERNAL_PASSWORD should be stored in Logstash keystore using ./scripts/auth_setup
  #   See also volume mount for logstash.keystore below.
  # OS_EXTERNAL_USER : 'janedoe'
  # OS_EXTERNAL_PASSWORD : 'secret'

x-common-upload-variables: &common-upload-variables
  AUTO_TAG : 'true'
  PCAP_PIPELINE_DEBUG : 'true'
  PCAP_PIPELINE_DEBUG_EXTRA : 'true'
  PCAP_PIPELINE_IGNORE_PREEXISTING : 'false'
  PCAP_MONITOR_HOST : 'pcap-monitor'

x-common-lookup-variables: &common-lookup-variables
  FREQ_LOOKUP : 'true'
  FREQ_SEVERITY_THRESHOLD : '2.0'
  TOTAL_MEGABYTES_SEVERITY_THRESHOLD : 1000
  CONNECTION_SECONDS_SEVERITY_THRESHOLD : 3600
  QUESTIONABLE_COUNTRY_CODES : 'CN,IR,KP,RU,UA'

x-common-beats-variables: &common-beats-variables
  BEATS_SSL : 'false'

x-pcap-capture-variables: &pcap-capture-variables
  PCAP_ENABLE_NETSNIFF : 'false'
  PCAP_ENABLE_TCPDUMP : 'false'
  PCAP_IFACE : 'lo'
  PCAP_ROTATE_MEGABYTES : 1024
  PCAP_ROTATE_MINUTES : 10
  PCAP_FILTER : ''

x-suricata-variables: &suricata-variables
  SURICATA_AUTO_ANALYZE_PCAP_FILES: 'true'
################################################################################

services:
  opensearch:
    build:
      context: .
      dockerfile: Dockerfiles/opensearch.Dockerfile
    image: malcolmnetsec/opensearch:5.2.6
    restart: "no"
    stdin_open: false
    tty: true
    hostname: opensearch
    environment:
      << : *process-variables
      logger.level : 'INFO'
      bootstrap.memory_lock : 'true'
      MAX_LOCKED_MEMORY : 'unlimited'
<<<<<<< HEAD
      OPENSEARCH_JAVA_OPTS : '-Xms10g -Xmx10g -Xss256k -Djava.security.egd=file:/dev/./urandom -Dlog4j.formatMsgNoLookups=true'
=======
      OPENSEARCH_JAVA_OPTS : '-Xms4g -Xmx4g -Xss256k -XX:-HeapDumpOnOutOfMemoryError -Djava.security.egd=file:/dev/./urandom -Dlog4j.formatMsgNoLookups=true'
>>>>>>> bfc2ffbf
      VIRTUAL_HOST : 'os.malcolm.local'
      discovery.type : 'single-node'
      discovery.zen.minimum_master_nodes : 1
      cluster.routing.allocation.disk.threshold_enabled : 'false'
      cluster.routing.allocation.node_initial_primaries_recoveries : 8
      indices.query.bool.max_clause_count : 2048
      path.repo : '/opt/opensearch/backup'
    expose:
      - 9200
    ulimits:
      memlock:
        soft: -1
        hard: -1
    cap_add:
      - IPC_LOCK
    volumes:
      - ./opensearch/opensearch.keystore:/usr/share/opensearch/config/opensearch.keystore:rw
      - ./nginx/ca-trust:/usr/share/opensearch/ca-trust:ro
      - ./opensearch:/usr/share/opensearch/data:delegated
      - ./opensearch-backup:/opt/opensearch/backup:delegated
    healthcheck:
      test: ["CMD", "curl", "--silent", "--fail", "http://localhost:9200"]
      interval: 30s
      timeout: 15s
      retries: 3
      start_period: 180s
  dashboards-helper:
    build:
      context: .
      dockerfile: Dockerfiles/dashboards-helper.Dockerfile
    image: malcolmnetsec/dashboards-helper:5.2.6
    restart: "no"
    stdin_open: false
    tty: true
    hostname: dashboards-helper
    environment:
      << : *process-variables
      << : *dashboards-helper-variables
      OPENSEARCH_URL : 'http://opensearch:9200'
      DASHBOARDS_URL : 'http://dashboards:5601/dashboards'
      VIRTUAL_HOST : 'dashboards-helper.malcolm.local'
      ARKIME_INDEX_PATTERN : 'arkime_sessions3-*'
      ARKIME_INDEX_PATTERN_ID : 'arkime_sessions3-*'
      ARKIME_INDEX_TIME_FIELD : 'firstPacket'
      CREATE_OS_ARKIME_SESSION_INDEX : 'true'
    depends_on:
      - opensearch
    expose:
      - 28991
    volumes:
      - ./index-management-policy.json:/data/index-management-policy.json:ro
    healthcheck:
      test: ["CMD", "supervisorctl", "status", "cron", "maps"]
      interval: 60s
      timeout: 15s
      retries: 3
      start_period: 30s
  dashboards:
    build:
      context: .
      dockerfile: Dockerfiles/dashboards.Dockerfile
    image: malcolmnetsec/dashboards:5.2.6
    restart: "no"
    stdin_open: false
    tty: true
    hostname: dashboards
    environment:
      << : *process-variables
      OPENSEARCH_URL : 'http://opensearch:9200'
      VIRTUAL_HOST : 'dashboards.malcolm.local'
    depends_on:
      - opensearch
      - dashboards-helper
    expose:
      - 5601
    healthcheck:
      test: ["CMD", "curl", "--silent", "--fail", "http://localhost:5601/dashboards/api/status"]
      interval: 30s
      timeout: 15s
      retries: 3
      start_period: 210s
  logstash:
    build:
      context: .
      dockerfile: Dockerfiles/logstash.Dockerfile
    image: malcolmnetsec/logstash-oss:5.2.6
    restart: "no"
    stdin_open: false
    tty: true
    hostname: logstash
    ulimits:
      memlock:
        soft: -1
        hard: -1
    cap_add:
      - IPC_LOCK
    environment:
      << : *process-variables
      << : *logstash-variables
      << : *common-beats-variables
      << : *common-lookup-variables
      OS_HOSTS : 'opensearch:9200'
<<<<<<< HEAD
      LS_JAVA_OPTS : '-Xms3g -Xmx3g -Xss2m -Djava.security.egd=file:/dev/./urandom -Dlog4j.formatMsgNoLookups=true'
=======
      LS_JAVA_OPTS : '-Xms2g -Xmx2g -Xss1536k -XX:-HeapDumpOnOutOfMemoryError -Djava.security.egd=file:/dev/./urandom -Dlog4j.formatMsgNoLookups=true'
>>>>>>> bfc2ffbf
    depends_on:
      - opensearch
    expose:
      - 5044
      - 9001
      - 9600
    volumes:
      - ./logstash/config/logstash.yml:/usr/share/logstash/config/logstash.yml:ro
      - ./logstash/pipelines:/usr/share/logstash/malcolm-pipelines.available:ro
      - ./logstash/maps/malcolm_severity.yaml:/etc/malcolm_severity.yaml:ro
      - ./logstash/certs/logstash.keystore:/usr/share/logstash/config/logstash.keystore:rw
      - ./nginx/ca-trust:/usr/share/logstash/ca-trust:ro
      - ./logstash/certs/ca.crt:/certs/ca.crt:ro
      - ./logstash/certs/server.crt:/certs/server.crt:ro
      - ./logstash/certs/server.key:/certs/server.key:ro
      - ./cidr-map.txt:/usr/share/logstash/config/cidr-map.txt:ro
      - ./host-map.txt:/usr/share/logstash/config/host-map.txt:ro
      - ./net-map.json:/usr/share/logstash/config/net-map.json:ro
    healthcheck:
      test: ["CMD", "curl", "--silent", "--fail", "http://localhost:9600"]
      interval: 30s
      timeout: 15s
      retries: 3
      start_period: 600s
  filebeat:
    build:
      context: .
      dockerfile: Dockerfiles/filebeat.Dockerfile
    image: malcolmnetsec/filebeat-oss:5.2.6
    restart: "no"
    stdin_open: false
    tty: true
    hostname: filebeat
    environment:
      << : *process-variables
      << : *nginx-variables
      << : *common-upload-variables
      << : *common-beats-variables
      FILEBEAT_ZEEK_LOG_PATH : '/data/zeek/current'
      FILEBEAT_SURICATA_LOG_PATH : '/data/suricata'
      FILEBEAT_NGINX_LOG_PATH : '/data/nginx'
      FILEBEAT_LOG_CLEANUP_MINUTES : 180
      FILEBEAT_ZIP_CLEANUP_MINUTES : 360
      FILEBEAT_SCAN_FREQUENCY : '10s'
      FILEBEAT_CLEAN_INACTIVE : '45m'
      FILEBEAT_IGNORE_OLDER : '30m'
      FILEBEAT_CLOSE_INACTIVE : '30s'
      FILEBEAT_CLOSE_RENAMED : 'true'
      FILEBEAT_CLOSE_REMOVED : 'true'
      FILEBEAT_CLOSE_EOF : 'true'
      FILEBEAT_CLEAN_REMOVED : 'true'
    depends_on:
      - logstash
    volumes:
      - nginx-log-path:/data/nginx:ro
      - ./zeek-logs:/data/zeek
      - ./suricata-logs:/data/suricata
      - ./filebeat/certs/ca.crt:/certs/ca.crt:ro
      - ./filebeat/certs/client.crt:/certs/client.crt:ro
      - ./filebeat/certs/client.key:/certs/client.key:ro
      - ./filebeat/filebeat.yml:/usr/share/filebeat/filebeat.yml:ro
    healthcheck:
      test: ["CMD", "supervisorctl", "status", "filebeat"]
      interval: 30s
      timeout: 15s
      retries: 3
      start_period: 60s
  arkime:
    build:
      context: .
      dockerfile: Dockerfiles/arkime.Dockerfile
    image: malcolmnetsec/arkime:5.2.6
    restart: "no"
    stdin_open: false
    tty: true
    hostname: arkime
    env_file:
      - ./auth.env
    environment:
      << : *process-variables
      << : *common-upload-variables
      << : *arkime-variables
      VIRTUAL_HOST : 'arkime.malcolm.local'
      OS_HOST : 'opensearch'
      OS_PORT : 9200
      OS_MAX_SHARDS_PER_NODE : 2500
      VIEWER : 'on'
      WISE : 'on'
    ulimits:
      memlock:
        soft: -1
        hard: -1
    depends_on:
      - opensearch
    expose:
      - 8000
      - 8005
      - 8081
    volumes:
      - ./pcap:/data/pcap
      - ./arkime-logs:/opt/arkime/logs
      - ./arkime-raw:/opt/arkime/raw
      - ./arkime/etc/config.ini:/opt/arkime/etc/config.ini:ro
      - ./arkime/etc/user_settings.json:/opt/arkime/etc/user_settings.json:ro
      - ./arkime/wise/source.zeeklogs.js:/opt/arkime/wiseService/source.zeeklogs.js:ro
    healthcheck:
      test: ["CMD", "curl", "--silent", "--fail", "http://localhost:8005/_ns_/nstest.html"]
      interval: 90s
      timeout: 30s
      retries: 3
      start_period: 210s
  zeek:
    build:
      context: .
      dockerfile: Dockerfiles/zeek.Dockerfile
    image: malcolmnetsec/zeek:5.2.6
    restart: "no"
    stdin_open: false
    tty: true
    hostname: zeek
    environment:
      << : *process-variables
      << : *common-upload-variables
      << : *zeek-variables
    ulimits:
      memlock:
        soft: -1
        hard: -1
    cap_add:
      - IPC_LOCK
    depends_on:
      - opensearch
    volumes:
      - ./pcap:/pcap
      - ./zeek-logs/upload:/zeek/upload
      - ./zeek-logs/extract_files:/zeek/extract_files
      - ./zeek/config/local.zeek:/opt/zeek/share/zeek/site/local.zeek:ro
      - ./zeek/intel:/opt/zeek/share/zeek/site/intel
    healthcheck:
      test: ["CMD", "supervisorctl", "status", "pcap-zeek"]
      interval: 30s
      timeout: 15s
      retries: 3
      start_period: 60s
  file-monitor:
    build:
      context: .
      dockerfile: Dockerfiles/file-monitor.Dockerfile
    image: malcolmnetsec/file-monitor:5.2.6
    restart: "no"
    stdin_open: false
    tty: true
    hostname: file-monitor
    environment:
      << : *process-variables
      << : *zeek-variables
      VIRTUAL_HOST : 'file-monitor.malcolm.local'
    expose:
      - 3310
      - 8440
    volumes:
      - ./zeek-logs/extract_files:/data/zeek/extract_files
      - ./zeek-logs/current:/data/zeek/logs
      - ./yara/rules:/yara-rules/custom:ro
    healthcheck:
      test: ["CMD", "supervisorctl", "status", "watcher", "logger"]
      interval: 30s
      timeout: 15s
      retries: 3
      start_period: 60s
  pcap-capture:
    build:
      context: .
      dockerfile: Dockerfiles/pcap-capture.Dockerfile
    image: malcolmnetsec/pcap-capture:5.2.6
    restart: "no"
    stdin_open: false
    tty: true
    network_mode: host
    ulimits:
      memlock:
        soft: -1
        hard: -1
    cap_add:
      - IPC_LOCK
      - NET_ADMIN
      - NET_RAW
      - SYS_ADMIN
    environment:
      << : *process-variables
      << : *pcap-capture-variables
    volumes:
      - ./pcap/upload:/pcap
  pcap-monitor:
    build:
      context: .
      dockerfile: Dockerfiles/pcap-monitor.Dockerfile
    image: malcolmnetsec/pcap-monitor:5.2.6
    restart: "no"
    stdin_open: false
    tty: true
    hostname: pcapmon
    environment:
      << : *process-variables
      << : *common-upload-variables
      OPENSEARCH_URL : 'http://opensearch:9200'
    depends_on:
      - opensearch
    expose:
      - 30441
    volumes:
      - ./zeek-logs:/zeek
      - ./pcap:/pcap
    healthcheck:
      test: ["CMD", "supervisorctl", "status", "watch-upload", "pcap-publisher"]
      interval: 30s
      timeout: 15s
      retries: 3
      start_period: 90s
  upload:
    build:
      context: .
      dockerfile: Dockerfiles/file-upload.Dockerfile
    image: malcolmnetsec/file-upload:5.2.6
    restart: "no"
    stdin_open: false
    tty: true
    hostname: upload
    env_file:
      - ./auth.env
    environment:
      << : *process-variables
      SITE_NAME : 'Capture File and Log Archive Upload'
      VIRTUAL_HOST : 'upload.malcolm.local'
    depends_on:
      - arkime
    expose:
      - 80
    ports:
      - "127.0.0.1:8022:22"
    volumes:
      - ./pcap/upload:/var/www/upload/server/php/chroot/files
    healthcheck:
      test: ["CMD", "wget", "-qO-", "http://localhost"]
      interval: 30s
      timeout: 15s
      retries: 3
      start_period: 60s
  htadmin:
    image: malcolmnetsec/htadmin:5.2.6
    build:
      context: .
      dockerfile: Dockerfiles/htadmin.Dockerfile
    restart: "no"
    stdin_open: false
    tty: true
    hostname: htadmin
    environment:
      << : *process-variables
      << : *auth-variables
      VIRTUAL_HOST : 'htadmin.malcolm.local'
    expose:
      - 80
    volumes:
      - ./htadmin/config.ini:/var/www/htadmin/config/config.ini:rw
      - ./htadmin/metadata:/var/www/htadmin/config/metadata:rw
      - ./nginx/htpasswd:/var/www/htadmin/config/htpasswd:rw
    healthcheck:
      test: ["CMD", "curl", "--silent", "--fail", "http://localhost"]
      interval: 60s
      timeout: 15s
      retries: 3
      start_period: 60s
  freq:
    image: malcolmnetsec/freq:5.2.6
    build:
      context: .
      dockerfile: Dockerfiles/freq.Dockerfile
    restart: "no"
    stdin_open: false
    tty: true
    hostname: freq
    environment:
      << : *process-variables
      << : *common-lookup-variables
      VIRTUAL_HOST : 'freq.malcolm.local'
    expose:
      - 10004
    healthcheck:
      test: ["CMD", "curl", "--silent", "--fail", "http://localhost:10004"]
      interval: 30s
      timeout: 15s
      retries: 3
      start_period: 60s
  name-map-ui:
    image: malcolmnetsec/name-map-ui:5.2.6
    build:
      context: .
      dockerfile: Dockerfiles/name-map-ui.Dockerfile
    restart: "no"
    stdin_open: false
    tty: true
    hostname: name-map-ui
    environment:
      << : *process-variables
      VIRTUAL_HOST : 'name-map-ui.malcolm.local'
    expose:
      - 8080
    volumes:
      - ./cidr-map.txt:/var/www/html/maps/cidr-map.txt:ro
      - ./host-map.txt:/var/www/html/maps/host-map.txt:ro
      - ./net-map.json:/var/www/html/maps/net-map.json:rw
    healthcheck:
      test: ["CMD", "curl", "--silent", "--fail", "http://localhost:8080/fpm-ping"]
      interval: 30s
      timeout: 15s
      retries: 3
      start_period: 60s
  api:
    image: malcolmnetsec/api:5.2.6
    build:
      context: .
      dockerfile: Dockerfiles/api.Dockerfile
    command: gunicorn --bind 0:5000 manage:app
    restart: "no"
    stdin_open: false
    tty: true
    hostname: api
    environment:
      << : *process-variables
      VIRTUAL_HOST : 'api.malcolm.local'
    expose:
      - 5000
    healthcheck:
      test: ["CMD", "curl", "--silent", "--fail", "http://localhost:5000/ping"]
      interval: 30s
      timeout: 15s
      retries: 3
      start_period: 60s
  nginx-proxy:
    build:
      context: .
      dockerfile: Dockerfiles/nginx.Dockerfile
    image: malcolmnetsec/nginx-proxy:5.2.6
    restart: "no"
    stdin_open: false
    tty: true
    hostname: nginx-proxy
    environment:
      << : *process-variables
      << : *auth-variables
      << : *nginx-variables
    depends_on:
      - api
      - arkime
      - dashboards
      - upload
      - htadmin
      - name-map-ui
      - file-monitor
    ports:
      - "0.0.0.0:443:443"
      - "0.0.0.0:488:488"
      - "0.0.0.0:5601:5601"
      # - "0.0.0.0:9200:9200"
    volumes:
      - nginx-log-path:/var/log/nginx:rw
      - ./nginx/nginx.conf:/etc/nginx/nginx.conf:ro
      - ./nginx/nginx_ldap.conf:/etc/nginx/nginx_ldap.conf:ro
      - ./nginx/htpasswd:/etc/nginx/.htpasswd:ro
      - ./nginx/ca-trust:/etc/nginx/ca-trust:ro
      - ./nginx/certs:/etc/nginx/certs:ro
      - ./nginx/certs/dhparam.pem:/etc/nginx/dhparam/dhparam.pem:ro
    healthcheck:
      test: ["CMD", "curl", "--insecure", "--silent", "https://localhost:443"]
      interval: 30s
      timeout: 15s
      retries: 3
      start_period: 120s
  suricata:
    build:
      context: .
      dockerfile: Dockerfiles/suricata.Dockerfile
    image: malcolmnetsec/suricata:5.2.5
    restart: "no"
    stdin_open: false
    tty: true
    hostname: suricata
    environment:
      << : *process-variables
      << : *logstash-variables
      << : *common-upload-variables
      << : *suricata-variables
    depends_on:
      - logstash
    volumes:
      - ./suricata-logs:/var/log/suricata
      - ./pcap:/data/pcap
    expose:
      - 8711
    healthcheck:
      test: ["CMD", "curl", "--insecure", "--silent", "https://localhost:443"]
      interval: 30s
      timeout: 15s
      retries: 3
      start_period: 120s

# shared named volume so filebeat can access nginx access logs
volumes:
  nginx-log-path:<|MERGE_RESOLUTION|>--- conflicted
+++ resolved
@@ -139,7 +139,7 @@
     build:
       context: .
       dockerfile: Dockerfiles/opensearch.Dockerfile
-    image: malcolmnetsec/opensearch:5.2.6
+    image: malcolmnetsec/opensearch:5.3.0
     restart: "no"
     stdin_open: false
     tty: true
@@ -149,11 +149,7 @@
       logger.level : 'INFO'
       bootstrap.memory_lock : 'true'
       MAX_LOCKED_MEMORY : 'unlimited'
-<<<<<<< HEAD
-      OPENSEARCH_JAVA_OPTS : '-Xms10g -Xmx10g -Xss256k -Djava.security.egd=file:/dev/./urandom -Dlog4j.formatMsgNoLookups=true'
-=======
       OPENSEARCH_JAVA_OPTS : '-Xms4g -Xmx4g -Xss256k -XX:-HeapDumpOnOutOfMemoryError -Djava.security.egd=file:/dev/./urandom -Dlog4j.formatMsgNoLookups=true'
->>>>>>> bfc2ffbf
       VIRTUAL_HOST : 'os.malcolm.local'
       discovery.type : 'single-node'
       discovery.zen.minimum_master_nodes : 1
@@ -184,7 +180,7 @@
     build:
       context: .
       dockerfile: Dockerfiles/dashboards-helper.Dockerfile
-    image: malcolmnetsec/dashboards-helper:5.2.6
+    image: malcolmnetsec/dashboards-helper:5.3.0
     restart: "no"
     stdin_open: false
     tty: true
@@ -215,7 +211,7 @@
     build:
       context: .
       dockerfile: Dockerfiles/dashboards.Dockerfile
-    image: malcolmnetsec/dashboards:5.2.6
+    image: malcolmnetsec/dashboards:5.3.0
     restart: "no"
     stdin_open: false
     tty: true
@@ -239,7 +235,7 @@
     build:
       context: .
       dockerfile: Dockerfiles/logstash.Dockerfile
-    image: malcolmnetsec/logstash-oss:5.2.6
+    image: malcolmnetsec/logstash-oss:5.3.0
     restart: "no"
     stdin_open: false
     tty: true
@@ -256,11 +252,7 @@
       << : *common-beats-variables
       << : *common-lookup-variables
       OS_HOSTS : 'opensearch:9200'
-<<<<<<< HEAD
-      LS_JAVA_OPTS : '-Xms3g -Xmx3g -Xss2m -Djava.security.egd=file:/dev/./urandom -Dlog4j.formatMsgNoLookups=true'
-=======
       LS_JAVA_OPTS : '-Xms2g -Xmx2g -Xss1536k -XX:-HeapDumpOnOutOfMemoryError -Djava.security.egd=file:/dev/./urandom -Dlog4j.formatMsgNoLookups=true'
->>>>>>> bfc2ffbf
     depends_on:
       - opensearch
     expose:
@@ -289,7 +281,7 @@
     build:
       context: .
       dockerfile: Dockerfiles/filebeat.Dockerfile
-    image: malcolmnetsec/filebeat-oss:5.2.6
+    image: malcolmnetsec/filebeat-oss:5.3.0
     restart: "no"
     stdin_open: false
     tty: true
@@ -332,7 +324,7 @@
     build:
       context: .
       dockerfile: Dockerfiles/arkime.Dockerfile
-    image: malcolmnetsec/arkime:5.2.6
+    image: malcolmnetsec/arkime:5.3.0
     restart: "no"
     stdin_open: false
     tty: true
@@ -376,7 +368,7 @@
     build:
       context: .
       dockerfile: Dockerfiles/zeek.Dockerfile
-    image: malcolmnetsec/zeek:5.2.6
+    image: malcolmnetsec/zeek:5.3.0
     restart: "no"
     stdin_open: false
     tty: true
@@ -409,7 +401,7 @@
     build:
       context: .
       dockerfile: Dockerfiles/file-monitor.Dockerfile
-    image: malcolmnetsec/file-monitor:5.2.6
+    image: malcolmnetsec/file-monitor:5.3.0
     restart: "no"
     stdin_open: false
     tty: true
@@ -435,7 +427,7 @@
     build:
       context: .
       dockerfile: Dockerfiles/pcap-capture.Dockerfile
-    image: malcolmnetsec/pcap-capture:5.2.6
+    image: malcolmnetsec/pcap-capture:5.3.0
     restart: "no"
     stdin_open: false
     tty: true
@@ -458,7 +450,7 @@
     build:
       context: .
       dockerfile: Dockerfiles/pcap-monitor.Dockerfile
-    image: malcolmnetsec/pcap-monitor:5.2.6
+    image: malcolmnetsec/pcap-monitor:5.3.0
     restart: "no"
     stdin_open: false
     tty: true
@@ -484,7 +476,7 @@
     build:
       context: .
       dockerfile: Dockerfiles/file-upload.Dockerfile
-    image: malcolmnetsec/file-upload:5.2.6
+    image: malcolmnetsec/file-upload:5.3.0
     restart: "no"
     stdin_open: false
     tty: true
@@ -510,7 +502,7 @@
       retries: 3
       start_period: 60s
   htadmin:
-    image: malcolmnetsec/htadmin:5.2.6
+    image: malcolmnetsec/htadmin:5.3.0
     build:
       context: .
       dockerfile: Dockerfiles/htadmin.Dockerfile
@@ -535,7 +527,7 @@
       retries: 3
       start_period: 60s
   freq:
-    image: malcolmnetsec/freq:5.2.6
+    image: malcolmnetsec/freq:5.3.0
     build:
       context: .
       dockerfile: Dockerfiles/freq.Dockerfile
@@ -556,7 +548,7 @@
       retries: 3
       start_period: 60s
   name-map-ui:
-    image: malcolmnetsec/name-map-ui:5.2.6
+    image: malcolmnetsec/name-map-ui:5.3.0
     build:
       context: .
       dockerfile: Dockerfiles/name-map-ui.Dockerfile
@@ -580,7 +572,7 @@
       retries: 3
       start_period: 60s
   api:
-    image: malcolmnetsec/api:5.2.6
+    image: malcolmnetsec/api:5.3.0
     build:
       context: .
       dockerfile: Dockerfiles/api.Dockerfile
@@ -604,7 +596,7 @@
     build:
       context: .
       dockerfile: Dockerfiles/nginx.Dockerfile
-    image: malcolmnetsec/nginx-proxy:5.2.6
+    image: malcolmnetsec/nginx-proxy:5.3.0
     restart: "no"
     stdin_open: false
     tty: true
