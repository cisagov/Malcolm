# Copyright (c) 2021 Battelle Energy Alliance, LLC.  All rights reserved.

version: '3.7'

################################################################################
# Commonly tweaked configuration options
#-------------------------------------------------------------------------------
x-process-variables: &process-variables
  # docker containers will run processes as unprivileged user with UID:GID
  PUID : 1000
  PGID : 1000

x-auth-variables: &auth-variables
  # authentication method: encrypted HTTP basic authentication ('true') vs LDAP ('false')
  NGINX_BASIC_AUTH : 'true'
  # NGINX LDAP (NGINX_BASIC_AUTH=false) can support LDAP, LDAPS, or LDAP+StartTLS.
  #   For StartTLS, set NGINX_LDAP_TLS_STUNNEL=true to issue the StartTLS command
  #   and use stunnel to tunnel the connection.
  NGINX_LDAP_TLS_STUNNEL : 'false'
  # When NGINX_LDAP_TLS_STUNNEL=true, which protocol to use when initiating the
  # "extendedReq(1) LDAP_START_TLS_OID" command: winldap or openldap
  NGINX_LDAP_TLS_STUNNEL_PROTOCOL : 'winldap'
  # stunnel will require and verify certificates for StartTLS when one or more
  # trusted CA certificate files are placed in the ./nginx/ca-trust directory.
  # For additional security, hostname or IP address checking of the associated
  # CA certificate(s) can be enabled by providing these values.
  NGINX_LDAP_TLS_STUNNEL_CHECK_HOST : ''
  NGINX_LDAP_TLS_STUNNEL_CHECK_IP : ''
  NGINX_LDAP_TLS_STUNNEL_VERIFY_LEVEL : 2

x-nginx-variables: &nginx-variables
  # Whether or not to write nginx's access.log and error.log to Elasticsearch
  NGINX_LOG_ACCESS_AND_ERRORS : 'false'

x-arkime-variables: &arkime-variables
  MANAGE_PCAP_FILES : 'false'
  ARKIME_ANALYZE_PCAP_THREADS : 1
  MAXMIND_GEOIP_DB_LICENSE_KEY : '0'

x-zeek-variables: &zeek-variables
  ZEEK_AUTO_ANALYZE_PCAP_FILES : 'true'
  ZEEK_AUTO_ANALYZE_PCAP_THREADS : 1
  ZEEK_EXTRACTOR_MODE : 'none'
  EXTRACTED_FILE_IGNORE_EXISTING : 'false'
  EXTRACTED_FILE_PRESERVATION : 'quarantined'
  EXTRACTED_FILE_MIN_BYTES : 64
  EXTRACTED_FILE_MAX_BYTES : 134217728
  VTOT_API2_KEY : '0'
  VTOT_REQUESTS_PER_MINUTE : 4
  EXTRACTED_FILE_ENABLE_YARA : 'false'
  EXTRACTED_FILE_YARA_CUSTOM_ONLY : 'false'
  EXTRACTED_FILE_ENABLE_CAPA : 'false'
  EXTRACTED_FILE_CAPA_VERBOSE : 'false'
  EXTRACTED_FILE_ENABLE_CLAMAV : 'false'
  EXTRACTED_FILE_UPDATE_RULES : 'false'
  EXTRACTED_FILE_PIPELINE_DEBUG : 'false'
  EXTRACTED_FILE_PIPELINE_DEBUG_EXTRA : 'false'
  EXTRACTED_FILE_HTTP_SERVER_ENABLE : 'false'
  EXTRACTED_FILE_HTTP_SERVER_ENCRYPT : 'true'
  EXTRACTED_FILE_HTTP_SERVER_KEY : 'quarantined'
  # environment variables for tweaking Zeek at runtime (see local.zeek)
  # set to a non-blank value to disable the corresponding feature
  ZEEK_DISABLE_MITRE_BZAR : ''
  ZEEK_DISABLE_HASH_ALL_FILES : ''
  ZEEK_DISABLE_LOG_PASSWORDS : ''
  ZEEK_DISABLE_MQTT : ''
  ZEEK_DISABLE_PE_XOR : ''
  ZEEK_DISABLE_QUIC : ''
  ZEEK_DISABLE_SSL_VALIDATE_CERTS : ''
  ZEEK_DISABLE_TELNET : ''
  ZEEK_DISABLE_TRACK_ALL_ASSETS : ''
  ZEEK_DISABLE_WIREGUARD : ''
  ZEEK_DISABLE_WIREGUARD_TRANSPORT_PACKETS : 'true'

x-kibana-helper-variables: &kibana-helper-variables
  ELASTICSEARCH_INDEX_SIZE_PRUNE_LIMIT : '0'
  ELASTICSEARCH_INDEX_SIZE_PRUNE_NAME_SORT : 'false'
  ISM_CLOSE_AGE : '60d'
  ISM_COLD_AGE : '30d'
  ISM_DELETE_AGE : '365d'
  ISM_POLICY_NAME : 'session_index_policy'
  ISM_SNAPSHOT_AGE : '1d'
  ISM_SNAPSHOT_COMPRESSED : 'false'
  ISM_SNAPSHOT_REPO : 'logs'

x-logstash-variables: &logstash-variables
  LOGSTASH_OUI_LOOKUP  : 'true'
  LOGSTASH_REVERSE_DNS : 'false'
  # ES_EXTERNAL_HOSTS : '10.0.0.123:9200'
  # ES_EXTERNAL_SSL : 'true'
  # ES_EXTERNAL_SSL_CERTIFICATE_VERIFICATION : 'false'
  # For security, ES_EXTERNAL_USER and ES_EXTERNAL_PASSWORD should be stored in Logstash keystore using ./scripts/auth_setup
  #   See also volume mount for logstash.keystore below.
  # ES_EXTERNAL_USER : 'janedoe'
  # ES_EXTERNAL_PASSWORD : 'secret'

x-common-upload-variables: &common-upload-variables
  AUTO_TAG : 'true'
  PCAP_PIPELINE_DEBUG : 'false'
  PCAP_PIPELINE_DEBUG_EXTRA : 'false'
  PCAP_PIPELINE_IGNORE_PREEXISTING : 'false'
  PCAP_MONITOR_HOST : 'pcap-monitor'

x-common-lookup-variables: &common-lookup-variables
  FREQ_LOOKUP : 'false'

x-common-beats-variables: &common-beats-variables
  BEATS_SSL : 'false'

x-pcap-capture-variables: &pcap-capture-variables
  PCAP_ENABLE_NETSNIFF : 'false'
  PCAP_ENABLE_TCPDUMP : 'false'
  PCAP_IFACE : 'eth0'
  PCAP_ROTATE_MEGABYTES : 1024
  PCAP_ROTATE_MINUTES : 10
  PCAP_FILTER : ''
################################################################################

services:
  elasticsearch:
    build:
      context: .
      dockerfile: Dockerfiles/elasticsearch.Dockerfile
<<<<<<< HEAD
    image: malcolmnetsec/elasticsearch-od:3.0.0
=======
    image: malcolmnetsec/elasticsearch-od:3.0.1
>>>>>>> 8c3ed6b0
    restart: "no"
    stdin_open: false
    tty: true
    hostname: elasticsearch
    environment:
      << : *process-variables
      logger.level : 'INFO'
      bootstrap.memory_lock : 'true'
      ES_JAVA_OPTS : '-Xms4g -Xmx4g -Xss256k -Djava.security.egd=file:/dev/./urandom'
      VIRTUAL_HOST : 'es.malcolm.local'
      discovery.type : 'single-node'
      discovery.zen.minimum_master_nodes : 1
      cluster.routing.allocation.disk.threshold_enabled : 'false'
      cluster.routing.allocation.node_initial_primaries_recoveries : 8
      indices.query.bool.max_clause_count : 2048
      path.repo : '/opt/elasticsearch/backup'
    expose:
      - 9200
    ulimits:
      memlock:
        soft: -1
        hard: -1
    cap_add:
      - IPC_LOCK
    volumes:
      - ./elasticsearch/elasticsearch.keystore:/usr/share/elasticsearch/config/elasticsearch.keystore:rw
<<<<<<< HEAD
=======
      - ./nginx/ca-trust:/usr/share/elasticsearch/ca-trust:ro
>>>>>>> 8c3ed6b0
      - ./elasticsearch:/usr/share/elasticsearch/data:delegated
      - ./elasticsearch-backup:/opt/elasticsearch/backup:delegated
    healthcheck:
      test: ["CMD", "curl", "--silent", "--fail", "http://localhost:9200"]
      interval: 30s
      timeout: 15s
      retries: 3
      start_period: 180s
  kibana-helper:
    build:
      context: .
      dockerfile: Dockerfiles/kibana-helper.Dockerfile
<<<<<<< HEAD
    image: malcolmnetsec/kibana-helper:3.0.0
=======
    image: malcolmnetsec/kibana-helper:3.0.1
>>>>>>> 8c3ed6b0
    restart: "no"
    stdin_open: false
    tty: true
    hostname: kibana-helper
    environment:
      << : *process-variables
      << : *kibana-helper-variables
      ELASTICSEARCH_URL : 'http://elasticsearch:9200'
      KIBANA_URL : 'http://kibana:5601/kibana'
      VIRTUAL_HOST : 'kibana-helper.malcolm.local'
      ARKIME_INDEX_PATTERN : 'sessions2-*'
      ARKIME_INDEX_PATTERN_ID : 'sessions2-*'
      ARKIME_INDEX_TIME_FIELD : 'firstPacket'
      CREATE_ES_ARKIME_SESSION_INDEX : 'true'
    depends_on:
      - elasticsearch
    expose:
      - 28991
    volumes:
      - ./index-management-policy.json:/data/index-management-policy.json:ro
    healthcheck:
      test: ["CMD", "supervisorctl", "status", "cron", "maps"]
      interval: 60s
      timeout: 15s
      retries: 3
      start_period: 30s
  kibana:
    build:
      context: .
      dockerfile: Dockerfiles/kibana.Dockerfile
<<<<<<< HEAD
    image: malcolmnetsec/kibana-od:3.0.0
=======
    image: malcolmnetsec/kibana-od:3.0.1
>>>>>>> 8c3ed6b0
    restart: "no"
    stdin_open: false
    tty: true
    hostname: kibana
    environment:
      << : *process-variables
      ELASTICSEARCH_URL : 'http://elasticsearch:9200'
      VIRTUAL_HOST : 'kibana.malcolm.local'
    depends_on:
      - elasticsearch
      - kibana-helper
    expose:
      - 5601
    healthcheck:
      test: ["CMD", "curl", "--silent", "--fail", "http://localhost:5601/kibana/api/status"]
      interval: 30s
      timeout: 15s
      retries: 3
      start_period: 210s
  logstash:
    build:
      context: .
      dockerfile: Dockerfiles/logstash.Dockerfile
<<<<<<< HEAD
    image: malcolmnetsec/logstash-oss:3.0.0
=======
    image: malcolmnetsec/logstash-oss:3.0.1
>>>>>>> 8c3ed6b0
    restart: "no"
    stdin_open: false
    tty: true
    hostname: logstash
    environment:
      << : *process-variables
      << : *logstash-variables
      << : *common-beats-variables
      << : *common-lookup-variables
      ES_HOSTS : 'elasticsearch:9200'
      LS_JAVA_OPTS : '-Xms2g -Xmx2g -Xss2m -Djava.security.egd=file:/dev/./urandom'
    depends_on:
      - elasticsearch
    expose:
      - 5044
      - 9001
      - 9600
    volumes:
      - ./logstash/config/logstash.yml:/usr/share/logstash/config/logstash.yml:ro
      - ./logstash/pipelines:/usr/share/logstash/malcolm-pipelines.available:ro
      - ./logstash/certs/logstash.keystore:/usr/share/logstash/config/logstash.keystore:rw
<<<<<<< HEAD
=======
      - ./nginx/ca-trust:/usr/share/logstash/ca-trust:ro
>>>>>>> 8c3ed6b0
      - ./logstash/certs/ca.crt:/certs/ca.crt:ro
      - ./logstash/certs/server.crt:/certs/server.crt:ro
      - ./logstash/certs/server.key:/certs/server.key:ro
      - ./cidr-map.txt:/usr/share/logstash/config/cidr-map.txt:ro
      - ./host-map.txt:/usr/share/logstash/config/host-map.txt:ro
      - ./net-map.json:/usr/share/logstash/config/net-map.json:ro
    healthcheck:
      test: ["CMD", "curl", "--silent", "--fail", "http://localhost:9600"]
      interval: 30s
      timeout: 15s
      retries: 3
      start_period: 600s
  filebeat:
    build:
      context: .
      dockerfile: Dockerfiles/filebeat.Dockerfile
<<<<<<< HEAD
    image: malcolmnetsec/filebeat-oss:3.0.0
=======
    image: malcolmnetsec/filebeat-oss:3.0.1
>>>>>>> 8c3ed6b0
    restart: "no"
    stdin_open: false
    tty: true
    hostname: filebeat
    environment:
      << : *process-variables
      << : *nginx-variables
      << : *common-upload-variables
      << : *common-beats-variables
      FILEBEAT_LOG_PATH : '/data/zeek/current'
      FILEBEAT_NGINX_LOG_PATH : '/data/nginx'
      FILEBEAT_LOG_CLEANUP_MINUTES : 180
      FILEBEAT_ZIP_CLEANUP_MINUTES : 360
      FILEBEAT_SCAN_FREQUENCY : '10s'
      FILEBEAT_CLEAN_INACTIVE : '45m'
      FILEBEAT_IGNORE_OLDER : '30m'
      FILEBEAT_CLOSE_INACTIVE : '30s'
      FILEBEAT_CLOSE_RENAMED : 'true'
      FILEBEAT_CLOSE_REMOVED : 'true'
      FILEBEAT_CLOSE_EOF : 'true'
      FILEBEAT_CLEAN_REMOVED : 'true'
    depends_on:
      - logstash
    volumes:
      - nginx-log-path:/data/nginx:ro
      - ./zeek-logs:/data/zeek
      - ./filebeat/certs/ca.crt:/certs/ca.crt:ro
      - ./filebeat/certs/client.crt:/certs/client.crt:ro
      - ./filebeat/certs/client.key:/certs/client.key:ro
      - ./filebeat/filebeat.yml:/usr/share/filebeat/filebeat.yml:ro
    healthcheck:
      test: ["CMD", "supervisorctl", "status", "filebeat"]
      interval: 30s
      timeout: 15s
      retries: 3
      start_period: 60s
  arkime:
    build:
      context: .
      dockerfile: Dockerfiles/arkime.Dockerfile
<<<<<<< HEAD
    image: malcolmnetsec/arkime:3.0.0
=======
    image: malcolmnetsec/arkime:3.0.1
>>>>>>> 8c3ed6b0
    restart: "no"
    stdin_open: false
    tty: true
    hostname: arkime
    env_file:
      - ./auth.env
    environment:
      << : *process-variables
      << : *common-upload-variables
      << : *arkime-variables
      ARKIME_VERSION : '2.7.1'
      VIRTUAL_HOST : 'arkime.malcolm.local'
      ES_HOST : 'elasticsearch'
      ES_PORT : 9200
      ES_MAX_SHARDS_PER_NODE : 2500
      VIEWER : 'on'
      WISE : 'on'
    ulimits:
      memlock:
        soft: -1
        hard: -1
    depends_on:
      - elasticsearch
    expose:
      - 8000
      - 8005
      - 8081
    volumes:
      - ./pcap:/data/pcap
      - ./moloch-logs:/data/moloch/logs
      - ./moloch-raw:/data/moloch/raw
      - ./moloch/etc/config.ini:/data/moloch/etc/config.ini:ro
      - ./moloch/etc/user_settings.json:/data/moloch/etc/user_settings.json:ro
      - ./moloch/wise/source.zeeklogs.js:/data/moloch/wiseService/source.zeeklogs.js:ro
    healthcheck:
      test: ["CMD", "curl", "--silent", "--fail", "http://localhost:8005/_ns_/nstest.html"]
      interval: 90s
      timeout: 30s
      retries: 3
      start_period: 210s
  zeek:
    build:
      context: .
      dockerfile: Dockerfiles/zeek.Dockerfile
<<<<<<< HEAD
    image: malcolmnetsec/zeek:3.0.0
=======
    image: malcolmnetsec/zeek:3.0.1
>>>>>>> 8c3ed6b0
    restart: "no"
    stdin_open: false
    tty: true
    hostname: zeek
    environment:
      << : *process-variables
      << : *common-upload-variables
      << : *zeek-variables
    ulimits:
      memlock:
        soft: -1
        hard: -1
    depends_on:
      - elasticsearch
    volumes:
      - ./pcap:/pcap
      - ./zeek-logs/upload:/zeek/upload
      - ./zeek-logs/extract_files:/zeek/extract_files
      - ./zeek/config/local.zeek:/opt/zeek/share/zeek/site/local.zeek:ro
    healthcheck:
      test: ["CMD", "supervisorctl", "status", "pcap-zeek"]
      interval: 30s
      timeout: 15s
      retries: 3
      start_period: 60s
  file-monitor:
    build:
      context: .
      dockerfile: Dockerfiles/file-monitor.Dockerfile
<<<<<<< HEAD
    image: malcolmnetsec/file-monitor:3.0.0
=======
    image: malcolmnetsec/file-monitor:3.0.1
>>>>>>> 8c3ed6b0
    restart: "no"
    stdin_open: false
    tty: true
    hostname: file-monitor
    environment:
      << : *process-variables
      << : *zeek-variables
      VIRTUAL_HOST : 'file-monitor.malcolm.local'
    expose:
      - 3310
      - 8440
    volumes:
      - ./zeek-logs/extract_files:/data/zeek/extract_files
      - ./zeek-logs/current:/data/zeek/logs
      - ./yara/rules:/yara-rules/custom:ro
    healthcheck:
      test: ["CMD", "supervisorctl", "status", "watcher", "logger"]
      interval: 30s
      timeout: 15s
      retries: 3
      start_period: 60s
  pcap-capture:
    build:
      context: .
      dockerfile: Dockerfiles/pcap-capture.Dockerfile
<<<<<<< HEAD
    image: malcolmnetsec/pcap-capture:3.0.0
=======
    image: malcolmnetsec/pcap-capture:3.0.1
>>>>>>> 8c3ed6b0
    restart: "no"
    stdin_open: false
    tty: true
    network_mode: host
    ulimits:
      memlock:
        soft: -1
        hard: -1
    cap_add:
      - IPC_LOCK
      - NET_ADMIN
      - NET_RAW
      - SYS_ADMIN
    environment:
      << : *process-variables
      << : *pcap-capture-variables
    volumes:
      - ./pcap/upload:/pcap
    healthcheck:
      test: ["CMD", "supervisorctl", "status"]
      interval: 30s
      timeout: 15s
      retries: 3
      start_period: 60s
  pcap-monitor:
    build:
      context: .
      dockerfile: Dockerfiles/pcap-monitor.Dockerfile
<<<<<<< HEAD
    image: malcolmnetsec/pcap-monitor:3.0.0
=======
    image: malcolmnetsec/pcap-monitor:3.0.1
>>>>>>> 8c3ed6b0
    restart: "no"
    stdin_open: false
    tty: true
    hostname: pcapmon
    environment:
      << : *process-variables
      << : *common-upload-variables
      ELASTICSEARCH_URL : 'http://elasticsearch:9200'
    depends_on:
      - elasticsearch
    expose:
      - 30441
    volumes:
      - ./zeek-logs:/zeek
      - ./pcap:/pcap
    healthcheck:
      test: ["CMD", "supervisorctl", "status", "watch-upload", "pcap-publisher"]
      interval: 30s
      timeout: 15s
      retries: 3
      start_period: 90s
  upload:
    build:
      context: .
      dockerfile: Dockerfiles/file-upload.Dockerfile
<<<<<<< HEAD
    image: malcolmnetsec/file-upload:3.0.0
=======
    image: malcolmnetsec/file-upload:3.0.1
>>>>>>> 8c3ed6b0
    restart: "no"
    stdin_open: false
    tty: true
    hostname: upload
    env_file:
      - ./auth.env
    environment:
      << : *process-variables
      SITE_NAME : 'Capture File and Log Archive Upload'
      VIRTUAL_HOST : 'upload.malcolm.local'
    depends_on:
      - arkime
    expose:
      - 80
    ports:
      - "127.0.0.1:8022:22"
    volumes:
      - ./pcap/upload:/var/www/upload/server/php/chroot/files
    healthcheck:
      test: ["CMD", "wget", "-qO-", "http://localhost"]
      interval: 30s
      timeout: 15s
      retries: 3
      start_period: 60s
  htadmin:
<<<<<<< HEAD
    image: malcolmnetsec/htadmin:3.0.0
=======
    image: malcolmnetsec/htadmin:3.0.1
>>>>>>> 8c3ed6b0
    build:
      context: .
      dockerfile: Dockerfiles/htadmin.Dockerfile
    restart: "no"
    stdin_open: false
    tty: true
    hostname: htadmin
    environment:
      << : *process-variables
      << : *auth-variables
      VIRTUAL_HOST : 'htadmin.malcolm.local'
    expose:
      - 80
    volumes:
      - ./htadmin/config.ini:/var/www/htadmin/config/config.ini:rw
      - ./htadmin/metadata:/var/www/htadmin/config/metadata:rw
      - ./nginx/htpasswd:/var/www/htadmin/config/htpasswd:rw
    healthcheck:
      test: ["CMD", "curl", "--silent", "--fail", "http://localhost"]
      interval: 30s
      timeout: 15s
      retries: 3
      start_period: 60s
  freq:
<<<<<<< HEAD
    image: malcolmnetsec/freq:3.0.0
=======
    image: malcolmnetsec/freq:3.0.1
>>>>>>> 8c3ed6b0
    build:
      context: .
      dockerfile: Dockerfiles/freq.Dockerfile
    restart: "no"
    stdin_open: false
    tty: true
    hostname: freq
    environment:
      << : *process-variables
      << : *common-lookup-variables
      VIRTUAL_HOST : 'freq.malcolm.local'
    expose:
      - 10004
    healthcheck:
      test: ["CMD", "curl", "--silent", "--fail", "http://localhost:10004"]
      interval: 30s
      timeout: 15s
      retries: 3
      start_period: 60s
  name-map-ui:
<<<<<<< HEAD
    image: malcolmnetsec/name-map-ui:3.0.0
=======
    image: malcolmnetsec/name-map-ui:3.0.1
>>>>>>> 8c3ed6b0
    build:
      context: .
      dockerfile: Dockerfiles/name-map-ui.Dockerfile
    restart: "no"
    stdin_open: false
    tty: true
    hostname: name-map-ui
    environment:
      << : *process-variables
      VIRTUAL_HOST : 'name-map-ui.malcolm.local'
    expose:
      - 8080
    volumes:
      - ./cidr-map.txt:/var/www/html/maps/cidr-map.txt:ro
      - ./host-map.txt:/var/www/html/maps/host-map.txt:ro
      - ./net-map.json:/var/www/html/maps/net-map.json:rw
    healthcheck:
      test: ["CMD", "curl", "--silent", "--fail", "http://localhost:8080/fpm-ping"]
      interval: 30s
      timeout: 15s
      retries: 3
      start_period: 60s
  nginx-proxy:
    build:
      context: .
      dockerfile: Dockerfiles/nginx.Dockerfile
<<<<<<< HEAD
    image: malcolmnetsec/nginx-proxy:3.0.0
=======
    image: malcolmnetsec/nginx-proxy:3.0.1
>>>>>>> 8c3ed6b0
    restart: "no"
    stdin_open: false
    tty: true
    hostname: nginx-proxy
    environment:
      << : *process-variables
      << : *auth-variables
      << : *nginx-variables
    depends_on:
      - arkime
      - kibana
      - upload
      - htadmin
      - name-map-ui
      - file-monitor
    ports:
      - "443:443"
      - "488:488"
      - "5601:5601"
      # - "0.0.0.0:9200:9200"
    volumes:
      - nginx-log-path:/var/log/nginx:rw
      - ./nginx/nginx.conf:/etc/nginx/nginx.conf:ro
      - ./nginx/nginx_ldap.conf:/etc/nginx/nginx_ldap.conf:ro
      - ./nginx/htpasswd:/etc/nginx/.htpasswd:ro
      - ./nginx/ca-trust:/etc/nginx/ca-trust:ro
      - ./nginx/certs:/etc/nginx/certs:ro
      - ./nginx/certs/dhparam.pem:/etc/nginx/dhparam/dhparam.pem:ro
    healthcheck:
      test: ["CMD", "curl", "--insecure", "--silent", "https://localhost:443"]
      interval: 30s
      timeout: 15s
      retries: 3
      start_period: 120s

# shared named volume so filebeat can access nginx access logs
volumes:
  nginx-log-path:<|MERGE_RESOLUTION|>--- conflicted
+++ resolved
@@ -121,11 +121,7 @@
     build:
       context: .
       dockerfile: Dockerfiles/elasticsearch.Dockerfile
-<<<<<<< HEAD
-    image: malcolmnetsec/elasticsearch-od:3.0.0
-=======
     image: malcolmnetsec/elasticsearch-od:3.0.1
->>>>>>> 8c3ed6b0
     restart: "no"
     stdin_open: false
     tty: true
@@ -152,10 +148,7 @@
       - IPC_LOCK
     volumes:
       - ./elasticsearch/elasticsearch.keystore:/usr/share/elasticsearch/config/elasticsearch.keystore:rw
-<<<<<<< HEAD
-=======
       - ./nginx/ca-trust:/usr/share/elasticsearch/ca-trust:ro
->>>>>>> 8c3ed6b0
       - ./elasticsearch:/usr/share/elasticsearch/data:delegated
       - ./elasticsearch-backup:/opt/elasticsearch/backup:delegated
     healthcheck:
@@ -168,11 +161,7 @@
     build:
       context: .
       dockerfile: Dockerfiles/kibana-helper.Dockerfile
-<<<<<<< HEAD
-    image: malcolmnetsec/kibana-helper:3.0.0
-=======
     image: malcolmnetsec/kibana-helper:3.0.1
->>>>>>> 8c3ed6b0
     restart: "no"
     stdin_open: false
     tty: true
@@ -203,11 +192,7 @@
     build:
       context: .
       dockerfile: Dockerfiles/kibana.Dockerfile
-<<<<<<< HEAD
-    image: malcolmnetsec/kibana-od:3.0.0
-=======
     image: malcolmnetsec/kibana-od:3.0.1
->>>>>>> 8c3ed6b0
     restart: "no"
     stdin_open: false
     tty: true
@@ -231,11 +216,7 @@
     build:
       context: .
       dockerfile: Dockerfiles/logstash.Dockerfile
-<<<<<<< HEAD
-    image: malcolmnetsec/logstash-oss:3.0.0
-=======
     image: malcolmnetsec/logstash-oss:3.0.1
->>>>>>> 8c3ed6b0
     restart: "no"
     stdin_open: false
     tty: true
@@ -257,10 +238,7 @@
       - ./logstash/config/logstash.yml:/usr/share/logstash/config/logstash.yml:ro
       - ./logstash/pipelines:/usr/share/logstash/malcolm-pipelines.available:ro
       - ./logstash/certs/logstash.keystore:/usr/share/logstash/config/logstash.keystore:rw
-<<<<<<< HEAD
-=======
       - ./nginx/ca-trust:/usr/share/logstash/ca-trust:ro
->>>>>>> 8c3ed6b0
       - ./logstash/certs/ca.crt:/certs/ca.crt:ro
       - ./logstash/certs/server.crt:/certs/server.crt:ro
       - ./logstash/certs/server.key:/certs/server.key:ro
@@ -277,11 +255,7 @@
     build:
       context: .
       dockerfile: Dockerfiles/filebeat.Dockerfile
-<<<<<<< HEAD
-    image: malcolmnetsec/filebeat-oss:3.0.0
-=======
     image: malcolmnetsec/filebeat-oss:3.0.1
->>>>>>> 8c3ed6b0
     restart: "no"
     stdin_open: false
     tty: true
@@ -322,11 +296,7 @@
     build:
       context: .
       dockerfile: Dockerfiles/arkime.Dockerfile
-<<<<<<< HEAD
-    image: malcolmnetsec/arkime:3.0.0
-=======
     image: malcolmnetsec/arkime:3.0.1
->>>>>>> 8c3ed6b0
     restart: "no"
     stdin_open: false
     tty: true
@@ -371,11 +341,7 @@
     build:
       context: .
       dockerfile: Dockerfiles/zeek.Dockerfile
-<<<<<<< HEAD
-    image: malcolmnetsec/zeek:3.0.0
-=======
     image: malcolmnetsec/zeek:3.0.1
->>>>>>> 8c3ed6b0
     restart: "no"
     stdin_open: false
     tty: true
@@ -405,11 +371,7 @@
     build:
       context: .
       dockerfile: Dockerfiles/file-monitor.Dockerfile
-<<<<<<< HEAD
-    image: malcolmnetsec/file-monitor:3.0.0
-=======
     image: malcolmnetsec/file-monitor:3.0.1
->>>>>>> 8c3ed6b0
     restart: "no"
     stdin_open: false
     tty: true
@@ -435,11 +397,7 @@
     build:
       context: .
       dockerfile: Dockerfiles/pcap-capture.Dockerfile
-<<<<<<< HEAD
-    image: malcolmnetsec/pcap-capture:3.0.0
-=======
     image: malcolmnetsec/pcap-capture:3.0.1
->>>>>>> 8c3ed6b0
     restart: "no"
     stdin_open: false
     tty: true
@@ -468,11 +426,7 @@
     build:
       context: .
       dockerfile: Dockerfiles/pcap-monitor.Dockerfile
-<<<<<<< HEAD
-    image: malcolmnetsec/pcap-monitor:3.0.0
-=======
     image: malcolmnetsec/pcap-monitor:3.0.1
->>>>>>> 8c3ed6b0
     restart: "no"
     stdin_open: false
     tty: true
@@ -498,11 +452,7 @@
     build:
       context: .
       dockerfile: Dockerfiles/file-upload.Dockerfile
-<<<<<<< HEAD
-    image: malcolmnetsec/file-upload:3.0.0
-=======
     image: malcolmnetsec/file-upload:3.0.1
->>>>>>> 8c3ed6b0
     restart: "no"
     stdin_open: false
     tty: true
@@ -528,11 +478,7 @@
       retries: 3
       start_period: 60s
   htadmin:
-<<<<<<< HEAD
-    image: malcolmnetsec/htadmin:3.0.0
-=======
     image: malcolmnetsec/htadmin:3.0.1
->>>>>>> 8c3ed6b0
     build:
       context: .
       dockerfile: Dockerfiles/htadmin.Dockerfile
@@ -557,11 +503,7 @@
       retries: 3
       start_period: 60s
   freq:
-<<<<<<< HEAD
-    image: malcolmnetsec/freq:3.0.0
-=======
     image: malcolmnetsec/freq:3.0.1
->>>>>>> 8c3ed6b0
     build:
       context: .
       dockerfile: Dockerfiles/freq.Dockerfile
@@ -582,11 +524,7 @@
       retries: 3
       start_period: 60s
   name-map-ui:
-<<<<<<< HEAD
-    image: malcolmnetsec/name-map-ui:3.0.0
-=======
     image: malcolmnetsec/name-map-ui:3.0.1
->>>>>>> 8c3ed6b0
     build:
       context: .
       dockerfile: Dockerfiles/name-map-ui.Dockerfile
@@ -613,11 +551,7 @@
     build:
       context: .
       dockerfile: Dockerfiles/nginx.Dockerfile
-<<<<<<< HEAD
-    image: malcolmnetsec/nginx-proxy:3.0.0
-=======
     image: malcolmnetsec/nginx-proxy:3.0.1
->>>>>>> 8c3ed6b0
     restart: "no"
     stdin_open: false
     tty: true
